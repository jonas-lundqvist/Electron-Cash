--- conflicted
+++ resolved
@@ -110,12 +110,8 @@
     computing_privkeys_signal = pyqtSignal()
     show_privkeys_signal = pyqtSignal()
     cashaddr_toggled_signal = pyqtSignal()
-<<<<<<< HEAD
     slp_validity_signal = pyqtSignal(object, object)
-
-=======
     history_updated_signal = pyqtSignal()
->>>>>>> d7583a1c
 
     def __init__(self, gui_object, wallet):
         QMainWindow.__init__(self)
@@ -291,22 +287,8 @@
             self.history_list.update()
             self.history_updated_signal.emit() # inform things like address_dialog that there's a new history
 
-<<<<<<< HEAD
-    def toggle_tab(self, tab, forceStatus = 0):
-
-        # forceStatus = 0 , do nothing
-        # forceStatus = 1 , force Show
-        # forceStatus = 2 , force hide
-        if forceStatus==1:
-            show=True
-        elif forceStatus==2:
-            show=False
-        else:
-            show = not self.config.get('show_{}_tab'.format(tab.tab_name), False)
-=======
     def toggle_tab(self, tab):
         show = self.tabs.indexOf(tab) == -1
->>>>>>> d7583a1c
         self.config.set_key('show_{}_tab'.format(tab.tab_name), show)
         item_text = (_("Hide") if show else _("Show")) + " " + tab.tab_description
         tab.menu_action.setText(item_text)
@@ -676,11 +658,7 @@
     def show_report_bug(self):
         msg = ' '.join([
             _("Please report any bugs as issues on github:<br/>"),
-<<<<<<< HEAD
-            "<a href=https://github.com/simpleledger/electrum/issues>https://github.com/simpleledger/electrum/issues</a><br/><br/>",
-=======
-            "<a href=\"https://github.com/Electron-Cash/Electron-Cash/issues\">https://github.com/Electron-Cash/Electron-Cash/issues</a><br/><br/>",
->>>>>>> d7583a1c
+            "<a href=https://github.com/simpleledger/Electron-Cash-SLP/issues>https://github.com/simpleledger/Electron-Cash-SLP/issues</a><br/><br/>",
             _("Before reporting a bug, upgrade to the most recent version of Electron Cash (latest release or git HEAD), and include the version number in your report."),
             _("Try to explain not only what the bug is, but how it occurs.")
          ])
@@ -696,7 +674,6 @@
                 total_amount = 0
                 tokens_included = set()
                 for tx in self.tx_notifications:
-<<<<<<< HEAD
                     is_relevant, is_mine, v, fee = self.wallet.get_wallet_delta(tx)
                     if v > 0:
                         total_amount += v
@@ -715,11 +692,8 @@
                 self.tx_notifications = []
             else:
                 for tx in self.tx_notifications:
-=======
->>>>>>> d7583a1c
                     if tx:
                         is_relevant, is_mine, v, fee = self.wallet.get_wallet_delta(tx)
-<<<<<<< HEAD
                         if self.config.get('enable_slp'):
                             try:
                                 tti = self.wallet.tx_tokinfo[tx.txid()]
@@ -730,7 +704,6 @@
                             tokstring = ""
                         if v > 0:
                             self.notify(_("New transaction received: {}{}").format(self.format_amount_and_units(v),tokstring))
-=======
                         if v > 0 and is_relevant:
                             total_amount += v
                             n_ok += 1
@@ -742,7 +715,6 @@
                     else:
                         self.notify(_("New transaction received: {}").format(self.format_amount_and_units(total_amount)))
             self.tx_notifications = list()
->>>>>>> d7583a1c
 
     def notify(self, message):
         if self.tray:
@@ -924,13 +896,10 @@
         self.contact_list.update()
         self.invoice_list.update()
         self.update_completions()
-<<<<<<< HEAD
         if self.config.get('enable_slp'):
             self.slp_history_list.update()
             self.token_list.update()
-=======
         self.history_updated_signal.emit() # inform things like address_dialog that there's a new history
->>>>>>> d7583a1c
 
     def create_history_tab(self):
         from .history_list import HistoryList
@@ -1556,7 +1525,6 @@
                 outputs = [(_type, addr, amount)]
             try:
                 opreturn_message = self.message_opreturn_e.text() if self.config.get('enable_opreturn') else None
-<<<<<<< HEAD
                 if self.wallet.send_slpTokenId is None and (opreturn_message != '' and opreturn_message is not None):
                     outputs.insert(0, self.output_for_opreturn_stringdata(opreturn_message))
                 elif self.wallet.send_slpTokenId is None:
@@ -1574,11 +1542,6 @@
                     slp_op_return_msg = slp.buildSendOpReturnOutput_V1(self.wallet.send_slpTokenId, token_outputs)
                     outputs.insert(0, slp_op_return_msg)
                 tx = self.wallet.make_unsigned_transaction(self.get_coins(isInvoice = False), outputs, self.config, fee)
-=======
-                if opreturn_message:
-                    outputs.append(self.output_for_opreturn_stringdata(opreturn_message))
-                tx = self.wallet.make_unsigned_transaction(self.get_coins(), outputs, self.config, fee)
->>>>>>> d7583a1c
                 self.not_enough_funds = False
                 self.not_enough_funds_slp = False
                 self.op_return_toolong = False
@@ -1688,6 +1651,12 @@
                         slpMsg = slp.SlpMessage.parseSlpOutputScript(self.output_for_opreturn_stringdata(opreturn_message)[1])
                         if slpMsg.transaction_type == 'SEND' and not preview:
                             self.wallet.send_slpTokenId = slpMsg.op_return_fields['token_id_hex']
+                    except OPReturnTooLarge as e:
+                        self.show_error(str(e))
+                        return
+                    except OPReturnError as e:
+                        self.show_error(str(e))
+                        return
                     except:
                         pass
                 outputs.append(self.output_for_opreturn_stringdata(opreturn_message))
@@ -1733,7 +1702,6 @@
                 if not self.question(msg):
                     return
 
-<<<<<<< HEAD
         coins = self.get_coins(isInvoice=isInvoice)
 
         """ SLP: Add an additional token change output """
@@ -1756,19 +1724,6 @@
                 """ end of logic copied from wallet.py """
                 change_addr = change_addrs[0]
                 outputs.append((TYPE_ADDRESS, change_addr, 546))
-=======
-        try:
-            # handle op_return if specified and enabled
-            opreturn_message = self.message_opreturn_e.text()
-            if opreturn_message:
-                outputs.append(self.output_for_opreturn_stringdata(opreturn_message))
-        except OPReturnTooLarge as e:
-            self.show_error(str(e))
-            return
-        except OPReturnError as e:
-            self.show_error(str(e))
-            return
->>>>>>> d7583a1c
 
         if not outputs:
             self.show_error(_('No outputs'))
@@ -2042,7 +1997,6 @@
             self.opreturn_label.setHidden(True)
 
     def do_clear(self):
-<<<<<<< HEAD
         """
         If SLP token is not selected proceed as normal, otherwise see
         the else-statement below which provides modified "do_clear" behavior
@@ -2061,6 +2015,8 @@
             self.max_button.setDisabled(False)
             self.set_pay_from([])
             self.tx_external_keypairs = {}
+            self.message_opreturn_e.setVisible(self.config.get('enable_opreturn', False))
+            self.opreturn_label.setVisible(self.config.get('enable_opreturn', False))
             self.update_status()
             self.slp_amount_e.setText('')
             run_hook('do_clear', self)
@@ -2075,26 +2031,11 @@
             self.max_button.setDisabled(True)
             self.set_pay_from([])
             self.tx_external_keypairs = {}
+            self.message_opreturn_e.setVisible(self.config.get('enable_opreturn', False))
+            self.opreturn_label.setVisible(self.config.get('enable_opreturn', False))
             self.update_status()
             self.slp_amount_e.setText('')
             #run_hook('do_clear', self)
-=======
-        self.is_max = False
-        self.not_enough_funds = False
-        self.op_return_toolong = False
-        self.payment_request = None
-        self.payto_e.is_pr = False
-        for e in [self.payto_e, self.message_e, self.amount_e, self.fiat_send_e, self.fee_e, self.message_opreturn_e]:
-            e.setText('')
-            e.setFrozen(False)
-        self.max_button.setDisabled(False)
-        self.set_pay_from([])
-        self.tx_external_keypairs = {}
-        self.message_opreturn_e.setVisible(self.config.get('enable_opreturn', False))
-        self.opreturn_label.setVisible(self.config.get('enable_opreturn', False))
-        self.update_status()
-        run_hook('do_clear', self)
->>>>>>> d7583a1c
 
     def set_frozen_state(self, addrs, freeze):
         self.wallet.set_frozen_state(addrs, freeze)
@@ -2295,8 +2236,8 @@
         self.history_updated_signal.emit() # inform things like address_dialog that there's a new history
         self.contact_list.update()
         self.update_completions()
-
-<<<<<<< HEAD
+        run_hook('delete_contacts', removed_entries)
+
     def add_token_type(self, token_class, token_id, token_name, decimals_divisibility, *, error_callback=None, show_errors=True, allow_overwrite=False):
         if error_callback is None:
             error_callback = self.show_error
@@ -2352,9 +2293,6 @@
         self.update_token_type_combo()
         self.slp_history_list.update()
         self.wallet.save_transactions(True)
-=======
-        run_hook('delete_contacts', removed_entries)
->>>>>>> d7583a1c
 
     def show_invoice(self, key):
         pr = self.invoices.get(key)
