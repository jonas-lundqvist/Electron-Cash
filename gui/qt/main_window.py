--- conflicted
+++ resolved
@@ -44,18 +44,10 @@
 from electroncash.plugins import run_hook
 from electroncash.i18n import _
 from electroncash.util import (format_time, format_satoshis, PrintError,
-<<<<<<< HEAD
                                format_satoshis_plain, format_satoshis_plain_nofloat,
                                NotEnoughFunds, NotEnoughFundsSlp, ExcessiveFee,
                                UserCancelled, InvalidPassword, bh2u, bfh,
-                               format_fee_satoshis, Weak, print_error,
-                               get_new_wallet_name)
-=======
-                               format_satoshis_plain, NotEnoughFunds,
-                               ExcessiveFee, UserCancelled, InvalidPassword,
-                               bh2u, bfh, format_fee_satoshis, Weak,
-                               print_error)
->>>>>>> b297f2ae
+                               format_fee_satoshis, Weak, print_error)
 import electroncash.web as web
 from electroncash import Transaction
 from electroncash import util, bitcoin, commands
