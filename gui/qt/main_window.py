#!/usr/bin/env python3
#
# Electrum - lightweight Bitcoin client
# Copyright (C) 2012 thomasv@gitorious
#
# Permission is hereby granted, free of charge, to any person
# obtaining a copy of this software and associated documentation files
# (the "Software"), to deal in the Software without restriction,
# including without limitation the rights to use, copy, modify, merge,
# publish, distribute, sublicense, and/or sell copies of the Software,
# and to permit persons to whom the Software is furnished to do so,
# subject to the following conditions:
#
# The above copyright notice and this permission notice shall be
# included in all copies or substantial portions of the Software.
#
# THE SOFTWARE IS PROVIDED "AS IS", WITHOUT WARRANTY OF ANY KIND,
# EXPRESS OR IMPLIED, INCLUDING BUT NOT LIMITED TO THE WARRANTIES OF
# MERCHANTABILITY, FITNESS FOR A PARTICULAR PURPOSE AND
# NONINFRINGEMENT. IN NO EVENT SHALL THE AUTHORS OR COPYRIGHT HOLDERS
# BE LIABLE FOR ANY CLAIM, DAMAGES OR OTHER LIABILITY, WHETHER IN AN
# ACTION OF CONTRACT, TORT OR OTHERWISE, ARISING FROM, OUT OF OR IN
# CONNECTION WITH THE SOFTWARE OR THE USE OR OTHER DEALINGS IN THE
# SOFTWARE.

import sys, time, threading
import os, json, traceback
import shutil
import webbrowser
import csv
from decimal import Decimal as PyDecimal  # Qt 5.12 also exports Decimal
import base64
from functools import partial

from PyQt5.QtGui import *
from PyQt5.QtCore import *
from PyQt5.QtWidgets import *

from electroncash import keystore
from electroncash.address import Address, ScriptOutput
from electroncash.bitcoin import COIN, TYPE_ADDRESS, TYPE_SCRIPT
from electroncash import networks
from electroncash.plugins import run_hook
from electroncash.i18n import _
from electroncash.util import (format_time, format_satoshis, PrintError,
                               format_satoshis_plain, NotEnoughFunds,
                               ExcessiveFee, UserCancelled, InvalidPassword,
                               bh2u, bfh, format_fee_satoshis, Weak,
                               print_error, get_new_wallet_name)
import electroncash.web as web
from electroncash import Transaction
from electroncash import util, bitcoin, commands
from electroncash import paymentrequest
from electroncash.wallet import Multisig_Wallet, sweep_preparations
try:
    from electroncash.plot import plot_history
except:
    plot_history = None
import electroncash.web as web

from .amountedit import AmountEdit, BTCAmountEdit, MyLineEdit, BTCkBEdit, BTCSatsByteEdit
from .qrcodewidget import QRCodeWidget, QRDialog
from .qrtextedit import ShowQRTextEdit, ScanQRTextEdit
from .transaction_dialog import show_transaction
from .fee_slider import FeeSlider
from .popup_widget import ShowPopupLabel, KillPopupLabel

from .util import *

class StatusBarButton(QPushButton):
    def __init__(self, icon, tooltip, func):
        QPushButton.__init__(self, icon, '')
        self.setToolTip(tooltip)
        self.setFlat(True)
        self.setMaximumWidth(25)
        self.clicked.connect(self.onPress)
        self.func = func
        self.setIconSize(QSize(25,25))

    def onPress(self, checked=False):
        '''Drops the unwanted PyQt5 "checked" argument'''
        self.func()

    def keyPressEvent(self, e):
        if e.key() == Qt.Key_Return:
            self.func()


from electroncash.paymentrequest import PR_PAID


class ElectrumWindow(QMainWindow, MessageBoxMixin, PrintError):

    # Note: self.clean_up_connections automatically detects signals named XXX_signal and disconnects them on window close.
    payment_request_ok_signal = pyqtSignal()
    payment_request_error_signal = pyqtSignal()
    new_fx_quotes_signal = pyqtSignal()
    new_fx_history_signal = pyqtSignal()
    network_signal = pyqtSignal(str, object)
    alias_received_signal = pyqtSignal()
    computing_privkeys_signal = pyqtSignal()
    show_privkeys_signal = pyqtSignal()
    cashaddr_toggled_signal = pyqtSignal()
    history_updated_signal = pyqtSignal()
    labels_updated_signal = pyqtSignal() # note this signal occurs when an explicit update_labels() call happens. Interested GUIs should also listen for history_updated_signal as well which also indicates labels may have changed.
    on_timer_signal = pyqtSignal()  # functions wanting to be executed from timer_actions should connect to this signal, preferably via Qt.DirectConnection

    status_icon_dict = dict()  # app-globel cache of "status_*" -> QIcon instances (for update_status() speedup)

    def __init__(self, gui_object, wallet):
        QMainWindow.__init__(self)

        self.gui_object = gui_object
        self.config = config = gui_object.config

        self.network = gui_object.daemon.network
        self.fx = gui_object.daemon.fx
        self.invoices = wallet.invoices
        self.contacts = wallet.contacts
        self.tray = gui_object.tray
        self.app = gui_object.app
        self.cleaned_up = False
        self.is_max = False
        self.payment_request = None
        self.checking_accounts = False
        self.qr_window = None
        self.not_enough_funds = False
        self.op_return_toolong = False
        self.internalpluginsdialog = None
        self.externalpluginsdialog = None
        self.require_fee_update = False
        self.tl_windows = []
        self.tx_external_keypairs = {}
        self.tx_update_mgr = TxUpdateMgr(self)  # manages network callbacks for 'new_transaction' and 'verified2', and collates GUI updates from said callbacks as a performance optimization

        Address.show_cashaddr(config.get('show_cashaddr', True))

        self.create_status_bar()
        self.need_update = threading.Event()
        self.labels_need_update = threading.Event()

        self.decimal_point = config.get('decimal_point', 8)
        self.fee_unit = config.get('fee_unit', 0)
        self.num_zeros     = int(config.get('num_zeros',0))

        self.completions = QStringListModel()

        self.tabs = tabs = QTabWidget(self)
        self.send_tab = self.create_send_tab()
        self.receive_tab = self.create_receive_tab()
        self.addresses_tab = self.create_addresses_tab()
        self.utxo_tab = self.create_utxo_tab()
        self.console_tab = self.create_console_tab()
        self.contacts_tab = self.create_contacts_tab()
        self.converter_tab = self.create_converter_tab()
        tabs.addTab(self.create_history_tab(), QIcon(":icons/tab_history.png"), _('History'))
        tabs.addTab(self.send_tab, QIcon(":icons/tab_send.png"), _('Send'))
        tabs.addTab(self.receive_tab, QIcon(":icons/tab_receive.png"), _('Receive'))

        def add_optional_tab(tabs, tab, icon, description, name, default=False):
            tab.tab_icon = icon
            tab.tab_description = description
            tab.tab_pos = len(tabs)
            tab.tab_name = name
            if self.config.get('show_{}_tab'.format(name), default):
                tabs.addTab(tab, icon, description.replace("&", ""))

        add_optional_tab(tabs, self.addresses_tab, QIcon(":icons/tab_addresses.png"), _("&Addresses"), "addresses")
        add_optional_tab(tabs, self.utxo_tab, QIcon(":icons/tab_coins.png"), _("Co&ins"), "utxo")
        add_optional_tab(tabs, self.contacts_tab, QIcon(":icons/tab_contacts.png"), _("Con&tacts"), "contacts")
        add_optional_tab(tabs, self.converter_tab, QIcon(":icons/tab_converter.png"), _("Address Converter"), "converter", True)
        add_optional_tab(tabs, self.console_tab, QIcon(":icons/tab_console.png"), _("Con&sole"), "console")

        tabs.setSizePolicy(QSizePolicy.Expanding, QSizePolicy.Expanding)
        self.setCentralWidget(tabs)

        if self.config.get("is_maximized"):
            self.showMaximized()

        self.setWindowIcon(QIcon(":icons/electron-cash.png"))
        self.init_menubar()

        wrtabs = Weak(tabs)
        QShortcut(QKeySequence("Ctrl+W"), self, self.close)
        QShortcut(QKeySequence("Ctrl+Q"), self, self.close)
        QShortcut(QKeySequence("Ctrl+R"), self, self.update_wallet)
        QShortcut(QKeySequence("Ctrl+PgUp"), self, lambda: wrtabs.setCurrentIndex((wrtabs.currentIndex() - 1)%wrtabs.count()))
        QShortcut(QKeySequence("Ctrl+PgDown"), self, lambda: wrtabs.setCurrentIndex((wrtabs.currentIndex() + 1)%wrtabs.count()))

        for i in range(wrtabs.count()):
            QShortcut(QKeySequence("Alt+" + str(i + 1)), self, lambda i=i: wrtabs.setCurrentIndex(i))

        self.cashaddr_toggled_signal.connect(self.update_cashaddr_icon)
        self.payment_request_ok_signal.connect(self.payment_request_ok)
        self.payment_request_error_signal.connect(self.payment_request_error)
        self.history_list.setFocus(True)

        # update fee slider in case we missed the callback
        self.fee_slider.update()
        self.load_wallet(wallet)

        # At this point self.wallet is defined, so register network callbacks
        if self.network:
            self.network_signal.connect(self.on_network_qt)
            interests = ['updated', 'new_transaction', 'status',
                         'banner', 'verified2', 'fee']
            # To avoid leaking references to "self" that prevent the
            # window from being GC-ed when closed, callbacks should be
            # methods of this class only, and specifically not be
            # partials, lambdas or methods of subobjects.  Hence...
            self.network.register_callback(self.on_network, interests)
            # set initial message
            self.console.showMessage(self.network.banner)
            self.network.register_callback(self.on_quotes, ['on_quotes'])
            self.network.register_callback(self.on_history, ['on_history'])
            self.new_fx_quotes_signal.connect(self.on_fx_quotes)
            self.new_fx_history_signal.connect(self.on_fx_history)

        gui_object.timer.timeout.connect(self.timer_actions)
        self.fetch_alias()

        QTimer.singleShot(300, self.do_cash_shuffle_reminder)

    def on_history(self, b):
        self.new_fx_history_signal.emit()

    @rate_limited(3.0) # Rate limit to no more than once every 3 seconds
    def on_fx_history(self):
        if self.cleaned_up: return
        self.history_list.refresh_headers()
        self.history_list.update()
        self.address_list.update()
        self.history_updated_signal.emit() # inform things like address_dialog that there's a new history

    def on_quotes(self, b):
        self.new_fx_quotes_signal.emit()

    @rate_limited(3.0) # Rate limit to no more than once every 3 seconds
    def on_fx_quotes(self):
        if self.cleaned_up: return
        self.update_status()
        # Refresh edits with the new rate
        edit = self.fiat_send_e if self.fiat_send_e.is_last_edited else self.amount_e
        edit.textEdited.emit(edit.text())
        edit = self.fiat_receive_e if self.fiat_receive_e.is_last_edited else self.receive_amount_e
        edit.textEdited.emit(edit.text())
        # History tab needs updating if it used spot
        if self.fx.history_used_spot:
            self.history_list.update()
            self.history_updated_signal.emit() # inform things like address_dialog that there's a new history

    def toggle_tab(self, tab):
        show = self.tabs.indexOf(tab) == -1
        self.config.set_key('show_{}_tab'.format(tab.tab_name), show)
        item_text = (_("Hide") if show else _("Show")) + " " + tab.tab_description
        tab.menu_action.setText(item_text)
        if show:
            # Find out where to place the tab
            index = len(self.tabs)
            for i in range(len(self.tabs)):
                try:
                    if tab.tab_pos < self.tabs.widget(i).tab_pos:
                        index = i
                        break
                except AttributeError:
                    pass
            self.tabs.insertTab(index, tab, tab.tab_icon, tab.tab_description.replace("&", ""))
        else:
            i = self.tabs.indexOf(tab)
            self.tabs.removeTab(i)

    def push_top_level_window(self, window):
        '''Used for e.g. tx dialog box to ensure new dialogs are appropriately
        parented.  This used to be done by explicitly providing the parent
        window, but that isn't something hardware wallet prompts know.'''
        self.tl_windows.append(window)

    def pop_top_level_window(self, window):
        self.tl_windows.remove(window)

    def top_level_window(self):
        '''Do the right thing in the presence of tx dialog windows'''
        override = self.tl_windows[-1] if self.tl_windows else None
        return self.top_level_window_recurse(override)

    def diagnostic_name(self):
        return "%s/%s" % (PrintError.diagnostic_name(self),
                          self.wallet.basename() if self.wallet else "None")

    def is_hidden(self):
        return self.isMinimized() or self.isHidden()

    def show_or_hide(self):
        if self.is_hidden():
            self.bring_to_top()
        else:
            self.hide()

    def bring_to_top(self):
        self.show()
        self.raise_()

    def on_error(self, exc_info):
        if not isinstance(exc_info[1], UserCancelled):
            try:
                traceback.print_exception(*exc_info)
            except OSError:
                # Issue #662, user got IO error.
                # We want them to still get the error displayed to them.
                pass
            self.show_error(str(exc_info[1]))

    def on_network(self, event, *args):
        if event == 'updated':
            if not args or args[0] is self.wallet:
                # NB there are two types 'updated' callbacks as of version 3.3.6
                # 1. wallet-specific (from synchronizer) : args = (wallet,)
                # 2. global (from network) : args = ()
                # For (1) above we filter out events not for our wallet
                # For (2) above we always accept.
                self.need_update.set()
        elif event == 'new_transaction':
            self.tx_update_mgr.notif_add(args)  # added only if this wallet's tx
        elif event == 'verified2':
            self.tx_update_mgr.verif_add(args)  # added only if this wallet's tx
        elif event in ['status', 'banner', 'fee']:
            # Handle in GUI thread
            self.network_signal.emit(event, args)
        else:
            self.print_error("unexpected network message:", event, args)

    def on_network_qt(self, event, args=None):
        if self.cleaned_up: return
        # Handle a network message in the GUI thread
        if event == 'status':
            self.update_status()
        elif event == 'banner':
            self.console.showMessage(args[0])
        elif event == 'fee':
            pass
        else:
            self.print_error("unexpected network_qt signal:", event, args)

    def fetch_alias(self):
        self.alias_info = None
        alias = self.config.get('alias')
        if alias:
            alias = str(alias)
            def f():
                self.alias_info = self.contacts.resolve_openalias(alias)
                self.alias_received_signal.emit()
            t = threading.Thread(target=f)
            t.setDaemon(True)
            t.start()

    def close_wallet(self):
        if self.wallet:
            self.print_error('close_wallet', self.wallet.storage.path)
            self.wallet.thread = None

        run_hook('close_wallet', self.wallet)

    def load_wallet(self, wallet):
        wallet.thread = TaskThread(self, self.on_error)
        self.wallet = wallet
        self.update_recently_visited(wallet.storage.path)
        # address used to create a dummy transaction and estimate transaction fee
        self.history_list.update()
        self.address_list.update()
        self.utxo_list.update()
        self.need_update.set()
        # update menus
        self.seed_menu.setEnabled(self.wallet.has_seed())
        self.update_lock_icon()
        self.update_buttons_on_seed()
        self.update_console()
        self.clear_receive_tab()
        self.request_list.update()
        self.tabs.show()
        self.init_geometry()
        if self.config.get('hide_gui') and self.gui_object.tray.isVisible():
            self.hide()
        else:
            self.show()
            if self._is_invalid_testnet_wallet():
                self.gui_object.daemon.stop_wallet(self.wallet.storage.path)
                self._rebuild_history_action.setEnabled(False)
                self._warn_if_invalid_testnet_wallet()
        self.watching_only_changed()
        self.history_updated_signal.emit() # inform things like address_dialog that there's a new history
        run_hook('load_wallet', wallet, self)

    def init_geometry(self):
        winpos = self.wallet.storage.get("winpos-qt")
        try:
            screen = self.app.desktop().screenGeometry()
            assert screen.contains(QRect(*winpos))
            self.setGeometry(*winpos)
        except:
            self.print_error("using default geometry")
            self.setGeometry(100, 100, 840, 400)

    def watching_only_changed(self):
        title = '%s %s  -  %s' % (networks.net.TITLE,
                                  self.wallet.electrum_version,
                                  self.wallet.basename())
        extra = [self.wallet.storage.get('wallet_type', '?')]
        if self.wallet.is_watching_only():
            self.warn_if_watching_only()
            extra.append(_('watching only'))
        title += '  [%s]'% ', '.join(extra)
        self.setWindowTitle(title)
        self.password_menu.setEnabled(self.wallet.can_change_password())
        self.import_privkey_menu.setVisible(self.wallet.can_import_privkey())
        self.import_address_menu.setVisible(self.wallet.can_import_address())
        self.export_menu.setEnabled(self.wallet.can_export())

    def warn_if_watching_only(self):
        if self.wallet.is_watching_only():
            msg = ' '.join([
                _("This wallet is watching-only."),
                _("This means you will not be able to spend Bitcoin Cash with it."),
                _("Make sure you own the seed phrase or the private keys, before you request Bitcoin Cash to be sent to this wallet.")
            ])
            self.show_warning(msg, title=_('Information'))

    def _is_invalid_testnet_wallet(self):
        if not networks.net.TESTNET:
            return False
        is_old_bad = False
        xkey = ((hasattr(self.wallet, 'get_master_public_key') and self.wallet.get_master_public_key())
                or None)
        if xkey:
            from electroncash.bitcoin import deserialize_xpub, InvalidXKeyFormat
            try:
                xp = deserialize_xpub(xkey)
            except InvalidXKeyFormat:
                is_old_bad = True
        return is_old_bad

    def _warn_if_invalid_testnet_wallet(self):
        ''' This was added after the upgrade from the bad xpub testnet wallets
        to the good tpub testnet wallet format in version 3.3.6. See #1164.
        We warn users if they are using the bad wallet format and instruct
        them on how to upgrade their wallets.'''
        is_old_bad = self._is_invalid_testnet_wallet()
        if is_old_bad:
            msg = ' '.join([
                _("This testnet wallet has an invalid master key format."),
                _("(Old versions of Electron Cash before 3.3.6 produced invalid testnet wallets)."),
                '<br><br>',
                _("In order to use this wallet without errors with this version of EC, please <b>re-generate this wallet from seed</b>."),
                "<br><br><em><i>~SPV stopped~</i></em>"
            ])
            self.show_critical(msg, title=_('Invalid Master Key'), rich_text=True)
        return is_old_bad

    def open_wallet(self):
        try:
            wallet_folder = self.get_wallet_folder()
        except FileNotFoundError as e:
            self.show_error(str(e))
            return
        if not os.path.exists(wallet_folder):
            wallet_folder = None
        filename, __ = QFileDialog.getOpenFileName(self, "Select your wallet file", wallet_folder)
        if not filename:
            return
        self.gui_object.new_window(filename)


    def backup_wallet(self):
        path = self.wallet.storage.path
        wallet_folder = os.path.dirname(path)
        filename, __ = QFileDialog.getSaveFileName(self, _('Enter a filename for the copy of your wallet'), wallet_folder)
        if not filename:
            return

        new_path = os.path.join(wallet_folder, filename)
        if new_path != path:
            try:
                # Copy file contents
                shutil.copyfile(path, new_path)

                # Copy file attributes if possible
                # (not supported on targets like Flatpak documents)
                try:
                    shutil.copystat(path, new_path)
                except (IOError, os.error):
                    pass

                self.show_message(_("A copy of your wallet file was created in")+" '%s'" % str(new_path), title=_("Wallet backup created"))
            except (IOError, os.error) as reason:
                self.show_critical(_("Electron Cash was unable to copy your wallet file to the specified location.") + "\n" + str(reason), title=_("Unable to create backup"))

    def update_recently_visited(self, filename):
        recent = self.config.get('recently_open', [])
        try:
            sorted(recent)
        except:
            recent = []
        if filename in recent:
            recent.remove(filename)
        recent.insert(0, filename)
        recent2 = []
        for k in recent:
            if os.path.exists(k):
                recent2.append(k)
        recent = recent2[:5]
        self.config.set_key('recently_open', recent)
        self.recently_visited_menu.clear()
        gui_object = self.gui_object
        for i, k in enumerate(sorted(recent)):
            b = os.path.basename(k)
            def loader(k):
                return lambda: gui_object.new_window(k)
            self.recently_visited_menu.addAction(b, loader(k)).setShortcut(QKeySequence("Ctrl+%d"%(i+1)))
        self.recently_visited_menu.setEnabled(len(recent))

    def get_wallet_folder(self):
        return os.path.dirname(os.path.abspath(self.config.get_wallet_path()))

    def new_wallet(self):
        try:
            wallet_folder = self.get_wallet_folder()
        except FileNotFoundError as e:
            self.show_error(str(e))
            return
        filename = get_new_wallet_name(wallet_folder)
        full_path = os.path.join(wallet_folder, filename)
        self.gui_object.start_new_window(full_path, None)

    def init_menubar(self):
        menubar = QMenuBar()

        file_menu = menubar.addMenu(_("&File"))
        self.recently_visited_menu = file_menu.addMenu(_("&Recently open"))
        file_menu.addAction(_("&Open"), self.open_wallet).setShortcut(QKeySequence.Open)
        file_menu.addAction(_("&New/Restore"), self.new_wallet).setShortcut(QKeySequence.New)
        file_menu.addAction(_("&Save Copy"), self.backup_wallet).setShortcut(QKeySequence.SaveAs)
        file_menu.addAction(_("Delete"), self.remove_wallet)
        file_menu.addSeparator()
        file_menu.addAction(_("&Quit"), self.close)

        wallet_menu = menubar.addMenu(_("&Wallet"))
        wallet_menu.addAction(_("&Information"), self.show_master_public_keys)
        wallet_menu.addSeparator()
        self.password_menu = wallet_menu.addAction(_("&Password"), self.change_password_dialog)
        self.seed_menu = wallet_menu.addAction(_("&Seed"), self.show_seed_dialog)
        self.private_keys_menu = wallet_menu.addMenu(_("&Private keys"))
        self.private_keys_menu.addAction(_("&Sweep"), self.sweep_key_dialog)
        self.import_privkey_menu = self.private_keys_menu.addAction(_("&Import"), self.do_import_privkey)
        self.export_menu = self.private_keys_menu.addAction(_("&Export"), self.export_privkeys_dialog)
        self.import_address_menu = wallet_menu.addAction(_("Import addresses"), self.import_addresses)
        wallet_menu.addSeparator()
        self._rebuild_history_action = wallet_menu.addAction(_("&Rebuild history"), self.rebuild_history)
        wallet_menu.addSeparator()

        labels_menu = wallet_menu.addMenu(_("&Labels"))
        labels_menu.addAction(_("&Import"), self.do_import_labels)
        labels_menu.addAction(_("&Export"), self.do_export_labels)
        contacts_menu = wallet_menu.addMenu(_("Contacts"))
        contacts_menu.addAction(_("&New"), self.new_contact_dialog)
        contacts_menu.addAction(_("Import"), lambda: self.contact_list.import_contacts())
        contacts_menu.addAction(_("Export"), lambda: self.contact_list.export_contacts())
        invoices_menu = wallet_menu.addMenu(_("Invoices"))
        invoices_menu.addAction(_("Import"), lambda: self.invoice_list.import_invoices())
        hist_menu = wallet_menu.addMenu(_("&History"))
        hist_menu.addAction(_("Plot"), self.plot_history_dialog).setEnabled(plot_history is not None)
        hist_menu.addAction(_("Export"), self.export_history_dialog)

        wallet_menu.addSeparator()
        wallet_menu.addAction(_("Find"), self.toggle_search).setShortcut(QKeySequence("Ctrl+F"))

        def add_toggle_action(view_menu, tab):
            is_shown = self.tabs.indexOf(tab) > -1
            item_name = (_("Hide") if is_shown else _("Show")) + " " + tab.tab_description
            tab.menu_action = view_menu.addAction(item_name, lambda: self.toggle_tab(tab))

        view_menu = menubar.addMenu(_("&View"))
        add_toggle_action(view_menu, self.addresses_tab)
        add_toggle_action(view_menu, self.utxo_tab)
        add_toggle_action(view_menu, self.contacts_tab)
        add_toggle_action(view_menu, self.converter_tab)
        add_toggle_action(view_menu, self.console_tab)

        tools_menu = menubar.addMenu(_("&Tools"))

        # Settings / Preferences are all reserved keywords in OSX using this as work around
        tools_menu.addAction(_("Electron Cash preferences") if sys.platform == 'darwin' else _("Preferences"), self.settings_dialog)
        gui_object = self.gui_object
        weakSelf = Weak(self)
        tools_menu.addAction(_("&Network"), lambda: gui_object.show_network_dialog(weakSelf))
        tools_menu.addAction(_("Optional &Features"), self.internal_plugins_dialog)
        tools_menu.addAction(_("Installed &Plugins"), self.external_plugins_dialog)
        tools_menu.addSeparator()
        tools_menu.addAction(_("&Sign/verify message"), self.sign_verify_message)
        tools_menu.addAction(_("&Encrypt/decrypt message"), self.encrypt_message)
        tools_menu.addSeparator()

        paytomany_menu = tools_menu.addAction(_("&Pay to many"), self.paytomany)

        raw_transaction_menu = tools_menu.addMenu(_("&Load transaction"))
        raw_transaction_menu.addAction(_("&From file"), self.do_process_from_file)
        raw_transaction_menu.addAction(_("&From text"), self.do_process_from_text)
        raw_transaction_menu.addAction(_("&From the blockchain"), self.do_process_from_txid)
        raw_transaction_menu.addAction(_("&From QR code"), self.read_tx_from_qrcode)
        self.raw_transaction_menu = raw_transaction_menu
        run_hook('init_menubar_tools', self, tools_menu)

        help_menu = menubar.addMenu(_("&Help"))
        help_menu.addAction(_("&About"), self.show_about)
        help_menu.addAction(_("&Check for updates..."), lambda: self.gui_object.show_update_checker(self))
        help_menu.addAction(_("&Official website"), lambda: webbrowser.open("https://electroncash.org"))
        help_menu.addSeparator()
        help_menu.addAction(_("Documentation"), lambda: webbrowser.open("http://electroncash.readthedocs.io/")).setShortcut(QKeySequence.HelpContents)
        help_menu.addAction(_("&Report Bug"), self.show_report_bug)
        help_menu.addSeparator()
        help_menu.addAction(_("&Donate to server"), self.donate_to_server)

        self.setMenuBar(menubar)

    def donate_to_server(self):
        d = self.network.get_donation_address()
        if d:
            host = self.network.get_parameters()[0]
            self.pay_to_URI('{}:{}?message=donation for {}'
                            .format(networks.net.CASHADDR_PREFIX, d, host))
        else:
            self.show_error(_('No donation address for this server'))

    def show_about(self):
        QMessageBox.about(self, "Electron Cash",
            _("Version")+" %s" % (self.wallet.electrum_version) + "\n\n" +
                _("Electron Cash's focus is speed, with low resource usage and simplifying Bitcoin Cash. You do not need to perform regular backups, because your wallet can be recovered from a secret phrase that you can memorize or write on paper. Startup times are instant because it operates in conjunction with high-performance servers that handle the most complicated parts of the Bitcoin Cash system."  + "\n\n" +
                _("Uses icons from the Icons8 icon pack (icons8.com).")))

    def show_report_bug(self):
        msg = ' '.join([
            _("Please report any bugs as issues on github:<br/>"),
            "<a href=\"https://github.com/Electron-Cash/Electron-Cash/issues\">https://github.com/Electron-Cash/Electron-Cash/issues</a><br/><br/>",
            _("Before reporting a bug, upgrade to the most recent version of Electron Cash (latest release or git HEAD), and include the version number in your report."),
            _("Try to explain not only what the bug is, but how it occurs.")
         ])
        self.show_message(msg, title="Electron Cash - " + _("Reporting Bugs"), rich_text = True)

    def notify(self, message):
        if self.tray:
            try:
                # this requires Qt 5.9
                self.tray.showMessage("Electron Cash", message, QIcon(":icons/electron_dark_icon.png"), 20000)
            except TypeError:
                self.tray.showMessage("Electron Cash", message, QSystemTrayIcon.Information, 20000)



    # custom wrappers for getOpenFileName and getSaveFileName, that remember the path selected by the user
    def getOpenFileName(self, title, filter = ""):
        directory = self.config.get('io_dir', os.path.expanduser('~'))
        fileName, __ = QFileDialog.getOpenFileName(self, title, directory, filter)
        if fileName and directory != os.path.dirname(fileName):
            self.config.set_key('io_dir', os.path.dirname(fileName), True)
        return fileName

    def getSaveFileName(self, title, filename, filter = ""):
        directory = self.config.get('io_dir', os.path.expanduser('~'))
        path = os.path.join( directory, filename )
        fileName, __ = QFileDialog.getSaveFileName(self, title, path, filter)
        if fileName and directory != os.path.dirname(fileName):
            self.config.set_key('io_dir', os.path.dirname(fileName), True)
        return fileName

    def timer_actions(self):
        # Note this runs in the GUI thread

        if self.need_update.is_set():
            self._update_wallet() # will clear flag when it runs. (also clears labels_need_update as well)

        if self.labels_need_update.is_set():
            self._update_labels() # will clear flag when it runs.

        # resolve aliases
        # FIXME this is a blocking network call that has a timeout of 5 sec
        self.payto_e.resolve()
        # update fee
        if self.require_fee_update:
            self.do_update_fee()
            self.require_fee_update = False

        # hook for other classes to be called here. For example the tx_update_mgr is called here (see TxUpdateMgr.do_check).
        self.on_timer_signal.emit()

    def format_amount(self, x, is_diff=False, whitespaces=False):
        return format_satoshis(x, self.num_zeros, self.decimal_point, is_diff=is_diff, whitespaces=whitespaces)

    def format_amount_and_units(self, amount):
        text = self.format_amount(amount) + ' '+ self.base_unit()
        x = self.fx.format_amount_and_units(amount)
        if text and x:
            text += ' (%s)'%x
        return text

    def format_fee_rate(self, fee_rate):
        return format_fee_satoshis(fee_rate/1000, self.num_zeros) + ' sat/byte'

    def get_decimal_point(self):
        return self.decimal_point

    def base_unit(self):
        assert self.decimal_point in [2, 5, 8]
        if self.decimal_point == 2:
            return 'cash'
        if self.decimal_point == 5:
            return 'mBCH'
        if self.decimal_point == 8:
            return 'BCH'
        raise Exception('Unknown base unit')

    def connect_fields(self, window, btc_e, fiat_e, fee_e):

        def edit_changed(edit):
            if edit.follows:
                return
            edit.setStyleSheet(ColorScheme.DEFAULT.as_stylesheet())
            fiat_e.is_last_edited = (edit == fiat_e)
            amount = edit.get_amount()
            rate = self.fx.exchange_rate() if self.fx else None
            if rate is None or amount is None:
                if edit is fiat_e:
                    btc_e.setText("")
                    if fee_e:
                        fee_e.setText("")
                else:
                    fiat_e.setText("")
            else:
                if edit is fiat_e:
                    btc_e.follows = True
                    btc_e.setAmount(int(amount / PyDecimal(rate) * COIN))
                    btc_e.setStyleSheet(ColorScheme.BLUE.as_stylesheet())
                    btc_e.follows = False
                    if fee_e:
                        window.update_fee()
                else:
                    fiat_e.follows = True
                    fiat_e.setText(self.fx.ccy_amount_str(
                        amount * PyDecimal(rate) / COIN, False))
                    fiat_e.setStyleSheet(ColorScheme.BLUE.as_stylesheet())
                    fiat_e.follows = False

        btc_e.follows = False
        fiat_e.follows = False
        fiat_e.textChanged.connect(partial(edit_changed, fiat_e))
        btc_e.textChanged.connect(partial(edit_changed, btc_e))
        fiat_e.is_last_edited = False

    def update_status(self):
        if not self.wallet:
            return

        icon_dict = ElectrumWindow.status_icon_dict
        if not icon_dict:
            # cache the icons to save on CPU overhead per update_status call
            icon_dict.update({
                "status_disconnected" : QIcon(":icons/status_disconnected.png"),
                "status_waiting" : QIcon(":icons/status_waiting.png"),
                "status_lagging" : QIcon(":icons/status_lagging.png"),
                "status_lagging_fork" : QIcon(":icons/status_lagging_fork.png"),
                "status_connected" : QIcon(":icons/status_connected.png"),
                "status_connected_fork" : QIcon(":icons/status_connected_fork.png"),
                "status_connected_proxy" : QIcon(":icons/status_connected_proxy.png"),
                "status_connected_proxy_fork" : QIcon(":icons/status_connected_proxy_fork.png"),
            })

        if self.network is None or not self.network.is_running():
            text = _("Offline")
            icon = icon_dict["status_disconnected"]

        elif self.network.is_connected():
            server_height = self.network.get_server_height()
            server_lag = self.network.get_local_height() - server_height
            num_chains = len(self.network.get_blockchains())
            # Server height can be 0 after switching to a new server
            # until we get a headers subscription request response.
            # Display the synchronizing message in that case.
            if not self.wallet.up_to_date or server_height == 0:
                text = _("Synchronizing...")
                icon = icon_dict["status_waiting"]
            elif server_lag > 1:
                text = _("Server is lagging ({} blocks)").format(server_lag)
                icon = icon_dict["status_lagging"] if num_chains <= 1 else icon_dict["status_lagging_fork"]
            else:
                c, u, x = self.wallet.get_balance()
                text =  _("Balance" ) + ": %s "%(self.format_amount_and_units(c))
                if u:
                    text +=  " [%s unconfirmed]"%(self.format_amount(u, True).strip())
                if x:
                    text +=  " [%s unmatured]"%(self.format_amount(x, True).strip())

                extra = run_hook("balance_label_extra", self)
                if isinstance(extra, str) and extra:
                    text += " [{}]".format(extra)

                # append fiat balance and price
                if self.fx.is_enabled():
                    text += self.fx.get_fiat_status_text(c + u + x,
                        self.base_unit(), self.get_decimal_point()) or ''
                n_unverif = len(self.wallet.get_unverified_txs())
                if n_unverif >= 10:
                    # if there are lots left to verify, display this informative text
                    text += " " + ( _("[%d unverified TXs]") % n_unverif )
                if not self.network.proxy:
                    icon = icon_dict["status_connected"] if num_chains <= 1 else icon_dict["status_connected_fork"]
                else:
                    icon = icon_dict["status_connected_proxy"] if num_chains <= 1 else icon_dict["status_connected_proxy_fork"]
        else:
            text = _("Not connected")
            icon = icon_dict["status_disconnected"]

        self.tray.setToolTip("%s (%s)" % (text, self.wallet.basename()))
        self.balance_label.setText(text)
        self.status_button.setIcon( icon )
        self.update_cashshuffle_icon()


    def update_wallet(self):
        self.need_update.set() # will enqueue an _update_wallet() call in at most 0.5 seconds from now.

    def _update_wallet(self):
        ''' Called by self.timer_actions every 0.5 secs if need_update flag is set.
            Note that the flag is actually cleared by update_tabs.'''
        self.update_status()
        if self.wallet.up_to_date or not self.network or not self.network.is_connected():
            self.update_tabs()

    @rate_limited(1.0, classlevel=True, ts_after=True) # Limit tab updates to no more than 1 per second, app-wide. Multiple calls across instances will be collated into 1 deferred series of calls (1 call per extant instance)
    def update_tabs(self):
        if self.cleaned_up: return
        self.history_list.update()
        self.request_list.update()
        self.address_list.update()
        self.utxo_list.update()
        self.contact_list.update()
        self.invoice_list.update()
        self.update_completions()
        self.history_updated_signal.emit() # inform things like address_dialog that there's a new history, also clears self.tx_update_mgr.verif_q
        self.need_update.clear() # clear flag
        if self.labels_need_update.is_set():
            # if flag was set, might as well declare the labels updated since they necessarily were due to a full update.
            self.labels_updated_signal.emit() # just in case client code was waiting for this signal to proceed.
            self.labels_need_update.clear() # clear flag

    def update_labels(self):
        self.labels_need_update.set() # will enqueue an _update_labels() call in at most 0.5 seconds from now

    @rate_limited(1.0)
    def _update_labels(self):
        ''' Called by self.timer_actions every 0.5 secs if labels_need_update flag is set. '''
        if self.cleaned_up: return
        self.history_list.update_labels()
        self.address_list.update_labels()
        self.utxo_list.update_labels()
        self.update_completions()
        self.labels_updated_signal.emit()
        self.labels_need_update.clear() # clear flag

    def create_history_tab(self):
        from .history_list import HistoryList
        self.history_list = l = HistoryList(self)
        l.searchable_list = l
        return l

    def show_address(self, addr):
        from . import address_dialog
        d = address_dialog.AddressDialog(self, addr)
        d.exec_()

    def show_transaction(self, tx, tx_desc = None):
        '''tx_desc is set only for txs created in the Send tab'''
        show_transaction(tx, self, tx_desc)

    def create_receive_tab(self):
        # A 4-column grid layout.  All the stretch is in the last column.
        # The exchange rate plugin adds a fiat widget in column 2
        self.receive_grid = grid = QGridLayout()
        grid.setSpacing(8)
        grid.setColumnStretch(3, 1)

        self.receive_address = None
        self.receive_address_e = ButtonsLineEdit()
        self.receive_address_e.addCopyButton(self.app)
        self.receive_address_e.setReadOnly(True)
        msg = _('Bitcoin Cash address where the payment should be received. Note that each payment request uses a different Bitcoin Cash address.')
        self.receive_address_label = HelpLabel(_('Receiving address'), msg)
        self.receive_address_e.textChanged.connect(self.update_receive_qr)
        self.receive_address_e.setFocusPolicy(Qt.NoFocus)
        self.cashaddr_toggled_signal.connect(self.update_receive_address_widget)
        grid.addWidget(self.receive_address_label, 0, 0)
        grid.addWidget(self.receive_address_e, 0, 1, 1, -1)

        self.receive_message_e = QLineEdit()
        grid.addWidget(QLabel(_('Description')), 1, 0)
        grid.addWidget(self.receive_message_e, 1, 1, 1, -1)
        self.receive_message_e.textChanged.connect(self.update_receive_qr)

        self.receive_amount_e = BTCAmountEdit(self.get_decimal_point)
        grid.addWidget(QLabel(_('Requested amount')), 2, 0)
        grid.addWidget(self.receive_amount_e, 2, 1)
        self.receive_amount_e.textChanged.connect(self.update_receive_qr)

        self.fiat_receive_e = AmountEdit(self.fx.get_currency if self.fx else '')
        if not self.fx or not self.fx.is_enabled():
            self.fiat_receive_e.setVisible(False)
        grid.addWidget(self.fiat_receive_e, 2, 2, Qt.AlignLeft)
        self.connect_fields(self, self.receive_amount_e, self.fiat_receive_e, None)

        self.expires_combo = QComboBox()
        self.expires_combo.addItems([i[0] for i in expiration_values])
        self.expires_combo.setCurrentIndex(3)
        self.expires_combo.setFixedWidth(self.receive_amount_e.width())
        msg = ' '.join([
            _('Expiration date of your request.'),
            _('This information is seen by the recipient if you send them a signed payment request.'),
            _('Expired requests have to be deleted manually from your list, in order to free the corresponding Bitcoin Cash addresses.'),
            _('The Bitcoin Cash address never expires and will always be part of this Electron Cash wallet.'),
        ])
        grid.addWidget(HelpLabel(_('Request expires'), msg), 3, 0)
        grid.addWidget(self.expires_combo, 3, 1)
        self.expires_label = QLineEdit('')
        self.expires_label.setReadOnly(1)
        self.expires_label.setFocusPolicy(Qt.NoFocus)
        self.expires_label.hide()
        grid.addWidget(self.expires_label, 3, 1)

        self.save_request_button = QPushButton(_('Save'))
        self.save_request_button.clicked.connect(self.save_payment_request)

        self.new_request_button = QPushButton(_('New'))
        self.new_request_button.clicked.connect(self.new_payment_request)

        self.receive_qr = QRCodeWidget(fixedSize=200)
        self.receive_qr.mouseReleaseEvent = lambda x: self.toggle_qr_window()
        self.receive_qr.enterEvent = lambda x: self.app.setOverrideCursor(QCursor(Qt.PointingHandCursor))
        self.receive_qr.leaveEvent = lambda x: self.app.setOverrideCursor(QCursor(Qt.ArrowCursor))

        self.receive_buttons = buttons = QHBoxLayout()
        buttons.addStretch(1)
        buttons.addWidget(self.save_request_button)
        buttons.addWidget(self.new_request_button)
        grid.addLayout(buttons, 4, 1, 1, 2)

        self.receive_requests_label = QLabel(_('Requests'))

        from .request_list import RequestList
        self.request_list = RequestList(self)
        self.request_list.chkVisible()

        # layout
        vbox_g = QVBoxLayout()
        vbox_g.addLayout(grid)
        vbox_g.addStretch()

        hbox = QHBoxLayout()
        hbox.addLayout(vbox_g)
        hbox.addWidget(self.receive_qr)

        w = QWidget()
        w.searchable_list = self.request_list
        vbox = QVBoxLayout(w)
        vbox.addLayout(hbox)
        vbox.addStretch(1)
        vbox.addWidget(self.receive_requests_label)
        vbox.addWidget(self.request_list)
        vbox.setStretchFactor(self.request_list, 1000)

        return w


    def delete_payment_request(self, addr):
        self.wallet.remove_payment_request(addr, self.config)
        self.request_list.update()
        self.clear_receive_tab()

    def get_request_URI(self, addr):
        req = self.wallet.receive_requests[addr]
        message = self.wallet.labels.get(addr.to_storage_string(), '')
        amount = req['amount']
        URI = web.create_URI(addr, amount, message)
        if req.get('time'):
            URI += "&time=%d"%req.get('time')
        if req.get('exp'):
            URI += "&exp=%d"%req.get('exp')
        if req.get('name') and req.get('sig'):
            sig = bfh(req.get('sig'))
            sig = bitcoin.base_encode(sig, base=58)
            URI += "&name=" + req['name'] + "&sig="+sig
        return str(URI)


    def sign_payment_request(self, addr):
        alias = self.config.get('alias')
        alias_privkey = None
        if alias and self.alias_info:
            alias_addr, alias_name, validated = self.alias_info
            if alias_addr:
                if self.wallet.is_mine(alias_addr):
                    msg = _('This payment request will be signed.') + '\n' + _('Please enter your password')
                    password = self.password_dialog(msg)
                    if password:
                        try:
                            self.wallet.sign_payment_request(addr, alias, alias_addr, password)
                        except Exception as e:
                            self.show_error(str(e))
                            return
                    else:
                        return
                else:
                    return

    def save_payment_request(self):
        if not self.receive_address:
            self.show_error(_('No receiving address'))
        amount = self.receive_amount_e.get_amount()
        message = self.receive_message_e.text()
        if not message and not amount:
            self.show_error(_('No message or amount'))
            return False
        i = self.expires_combo.currentIndex()
        expiration = list(map(lambda x: x[1], expiration_values))[i]
        req = self.wallet.make_payment_request(self.receive_address, amount,
                                               message, expiration)
        self.wallet.add_payment_request(req, self.config)
        self.sign_payment_request(self.receive_address)
        self.request_list.update()
        self.address_list.update()
        self.save_request_button.setEnabled(False)

    def view_and_paste(self, title, msg, data):
        dialog = WindowModalDialog(self.top_level_window(), title)
        vbox = QVBoxLayout()
        label = QLabel(msg)
        label.setWordWrap(True)
        vbox.addWidget(label)
        pr_e = ShowQRTextEdit(text=data)
        vbox.addWidget(pr_e)
        vbox.addLayout(Buttons(CopyCloseButton(pr_e.text, self.app, dialog)))
        dialog.setLayout(vbox)
        dialog.exec_()

    def export_payment_request(self, addr):
        r = self.wallet.receive_requests[addr]
        pr = paymentrequest.serialize_request(r).SerializeToString()
        name = r['id'] + '.bip70'
        fileName = self.getSaveFileName(_("Select where to save your payment request"), name, "*.bip70")
        if fileName:
            with open(fileName, "wb+") as f:
                f.write(util.to_bytes(pr))
            self.show_message(_("Request saved successfully"))
            self.saved = True

    def new_payment_request(self):
        addr = self.wallet.get_unused_address()
        if addr is None:
            if not self.wallet.is_deterministic():
                msg = [
                    _('No more addresses in your wallet.'),
                    _('You are using a non-deterministic wallet, which cannot create new addresses.'),
                    _('If you want to create new addresses, use a deterministic wallet instead.')
                   ]
                self.show_message(' '.join(msg))
                return
            if not self.question(_("Warning: The next address will not be recovered automatically if you restore your wallet from seed; you may need to add it manually.\n\nThis occurs because you have too many unused addresses in your wallet. To avoid this situation, use the existing addresses first.\n\nCreate anyway?")):
                return
            addr = self.wallet.create_new_address(False)
        self.set_receive_address(addr)
        self.expires_label.hide()
        self.expires_combo.show()
        self.new_request_button.setEnabled(False)
        self.receive_message_e.setFocus(1)

    def set_receive_address(self, addr):
        self.receive_address = addr
        self.receive_message_e.setText('')
        self.receive_amount_e.setAmount(None)
        self.update_receive_address_widget()

    def update_receive_address_widget(self):
        text = ''
        if self.receive_address:
            text = self.receive_address.to_full_ui_string()
        self.receive_address_e.setText(text)

    def clear_receive_tab(self):
        self.expires_label.hide()
        self.expires_combo.show()
        self.set_receive_address(self.wallet.get_receiving_address())

    def toggle_qr_window(self):
        from . import qrwindow
        if not self.qr_window:
            self.qr_window = qrwindow.QR_Window()
            self.qr_window.setVisible(True)
            self.qr_window_geometry = self.qr_window.geometry()
        else:
            if not self.qr_window.isVisible():
                self.qr_window.setVisible(True)
                self.qr_window.setGeometry(self.qr_window_geometry)
            else:
                self.qr_window_geometry = self.qr_window.geometry()
                self.qr_window.setVisible(False)
        self.update_receive_qr()

    def show_send_tab(self):
        self.tabs.setCurrentIndex(self.tabs.indexOf(self.send_tab))

    def show_receive_tab(self):
        self.tabs.setCurrentIndex(self.tabs.indexOf(self.receive_tab))

    def receive_at(self, addr):
        self.receive_address = addr
        self.show_receive_tab()
        self.new_request_button.setEnabled(True)
        self.update_receive_address_widget()

    def update_receive_qr(self):
        amount = self.receive_amount_e.get_amount()
        message = self.receive_message_e.text()
        self.save_request_button.setEnabled((amount is not None) or (message != ""))
        uri = web.create_URI(self.receive_address, amount, message)
        self.receive_qr.setData(uri)
        if self.qr_window and self.qr_window.isVisible():
            self.qr_window.set_content(self, self.receive_address_e.text(), amount,
                                       message, uri)

    def create_send_tab(self):
        # A 4-column grid layout.  All the stretch is in the last column.
        # The exchange rate plugin adds a fiat widget in column 2
        self.send_grid = grid = QGridLayout()
        grid.setSpacing(8)
        grid.setColumnStretch(3, 1)

        from .paytoedit import PayToEdit
        self.amount_e = BTCAmountEdit(self.get_decimal_point)
        self.payto_e = PayToEdit(self)
        msg = _('Recipient of the funds.') + '\n\n'\
              + _('You may enter a Bitcoin Cash address, a label from your list of contacts (a list of completions will be proposed), or an alias (email-like address that forwards to a Bitcoin Cash address)')
        payto_label = HelpLabel(_('Pay to'), msg)
        grid.addWidget(payto_label, 1, 0)
        grid.addWidget(self.payto_e, 1, 1, 1, -1)

        completer = QCompleter()
        completer.setCaseSensitivity(False)
        self.payto_e.setCompleter(completer)
        completer.setModel(self.completions)

        msg = _('Description of the transaction (not mandatory).') + '\n\n'\
              + _('The description is not sent to the recipient of the funds. It is stored in your wallet file, and displayed in the \'History\' tab.')
        description_label = HelpLabel(_('Description'), msg)
        grid.addWidget(description_label, 2, 0)
        self.message_e = MyLineEdit()
        grid.addWidget(self.message_e, 2, 1, 1, -1)

        msg_opreturn = ( _('OP_RETURN data (optional).') + '\n\n'
                        + _('Posts a PERMANENT note to the BCH blockchain as part of this transaction.')
                        + '\n\n' + _('If you specify OP_RETURN text, you may leave the \'Pay to\' field blank.') )
        self.opreturn_label = HelpLabel(_('OP_RETURN'), msg_opreturn)
        grid.addWidget(self.opreturn_label,  3, 0)
        self.message_opreturn_e = MyLineEdit()
        hbox = QHBoxLayout()
        hbox.addWidget(self.message_opreturn_e)
        self.opreturn_rawhex_cb = QCheckBox(_('Raw hex script'))
        self.opreturn_rawhex_cb.setToolTip(_('If unchecked, the textbox contents are UTF8-encoded into a single-push script: <tt>OP_RETURN PUSH &lt;text&gt;</tt>. If checked, the text contents will be interpreted as a raw hexadecimal script to be appended after the OP_RETURN opcode: <tt>OP_RETURN &lt;script&gt;</tt>.'))
        hbox.addWidget(self.opreturn_rawhex_cb)
        grid.addLayout(hbox,  3 , 1, 1, -1)

        if not self.config.get('enable_opreturn'):
            self.message_opreturn_e.setText("")
            self.message_opreturn_e.setHidden(True)
            self.opreturn_rawhex_cb.setHidden(True)
            self.opreturn_label.setHidden(True)



        self.from_label = QLabel(_('From'))
        grid.addWidget(self.from_label, 4, 0)
        self.from_list = MyTreeWidget(self, self.from_list_menu, ['',''])
        self.from_list.setHeaderHidden(True)
        self.from_list.setMaximumHeight(80)
        grid.addWidget(self.from_list, 4, 1, 1, -1)
        self.set_pay_from([])

        msg = _('Amount to be sent.') + '\n\n' \
              + _('The amount will be displayed in red if you do not have enough funds in your wallet.') + ' ' \
              + _('Note that if you have frozen some of your addresses, the available funds will be lower than your total balance.') + '\n\n' \
              + _('Keyboard shortcut: type "!" to send all your coins.')
        amount_label = HelpLabel(_('Amount'), msg)
        grid.addWidget(amount_label, 5, 0)
        grid.addWidget(self.amount_e, 5, 1)

        self.fiat_send_e = AmountEdit(self.fx.get_currency if self.fx else '')
        if not self.fx or not self.fx.is_enabled():
            self.fiat_send_e.setVisible(False)
        grid.addWidget(self.fiat_send_e, 5, 2)
        self.amount_e.frozen.connect(
            lambda: self.fiat_send_e.setFrozen(self.amount_e.isReadOnly()))

        self.max_button = EnterButton(_("Max"), self.spend_max)
        self.max_button.setFixedWidth(140)
        grid.addWidget(self.max_button, 5, 3)
        hbox = QHBoxLayout()
        hbox.addStretch(1)
        grid.addLayout(hbox, 5, 4)

        msg = _('Bitcoin Cash transactions are in general not free. A transaction fee is paid by the sender of the funds.') + '\n\n'\
              + _('The amount of fee can be decided freely by the sender. However, transactions with low fees take more time to be processed.') + '\n\n'\
              + _('A suggested fee is automatically added to this field. You may override it. The suggested fee increases with the size of the transaction.')
        self.fee_e_label = HelpLabel(_('Fee'), msg)

        def fee_cb(dyn, pos, fee_rate):
            if dyn:
                self.config.set_key('fee_level', pos, False)
            else:
                self.config.set_key('fee_per_kb', fee_rate, False)
            self.spend_max() if self.is_max else self.update_fee()

        self.fee_slider = FeeSlider(self, self.config, fee_cb)
        self.fee_slider.setFixedWidth(140)

        self.fee_custom_lbl = HelpLabel(self.get_custom_fee_text(),
                                        _('This is the fee rate that will be used for this transaction.')
                                        + "\n\n" + _('It is calculated from the Custom Fee Rate in preferences, but can be overridden from the manual fee edit on this form (if enabled).')
                                        + "\n\n" + _('Generally, a fee of 1.0 sats/B is a good minimal rate to ensure your transaction will make it into the next block.'))
        self.fee_custom_lbl.setFixedWidth(140)

        self.fee_slider_mogrifier()

        self.fee_e = BTCAmountEdit(self.get_decimal_point)
        if not self.config.get('show_fee', False):
            self.fee_e.setVisible(False)
        self.fee_e.textEdited.connect(self.update_fee)
        # This is so that when the user blanks the fee and moves on,
        # we go back to auto-calculate mode and put a fee back.
        self.fee_e.editingFinished.connect(self.update_fee)
        self.connect_fields(self, self.amount_e, self.fiat_send_e, self.fee_e)

        grid.addWidget(self.fee_e_label, 6, 0)
        grid.addWidget(self.fee_slider, 6, 1)
        grid.addWidget(self.fee_custom_lbl, 6, 1)
        grid.addWidget(self.fee_e, 6, 2)

        self.preview_button = EnterButton(_("Preview"), self.do_preview)
        self.preview_button.setToolTip(_('Display the details of your transactions before signing it.'))
        self.send_button = EnterButton(_("Send"), self.do_send)
        self.clear_button = EnterButton(_("Clear"), self.do_clear)
        buttons = QHBoxLayout()
        buttons.addStretch(1)
        buttons.addWidget(self.clear_button)
        buttons.addWidget(self.preview_button)
        buttons.addWidget(self.send_button)
        grid.addLayout(buttons, 7, 1, 1, 3)

        self.amount_e.shortcut.connect(self.spend_max)
        self.payto_e.textChanged.connect(self.update_fee)
        self.amount_e.textEdited.connect(self.update_fee)
        self.message_opreturn_e.textEdited.connect(self.update_fee)
        self.message_opreturn_e.textChanged.connect(self.update_fee)
        self.message_opreturn_e.editingFinished.connect(self.update_fee)
        self.opreturn_rawhex_cb.stateChanged.connect(self.update_fee)

        def reset_max(t):
            self.is_max = False
            self.max_button.setEnabled(not bool(t))
        self.amount_e.textEdited.connect(reset_max)
        self.fiat_send_e.textEdited.connect(reset_max)

        def entry_changed():
            text = ""
            if self.not_enough_funds:
                amt_color, fee_color = ColorScheme.RED, ColorScheme.RED
                text = _( "Not enough funds" )
                c, u, x = self.wallet.get_frozen_balance()
                if c+u+x:
                    text += ' (' + self.format_amount(c+u+x).strip() + ' ' + self.base_unit() + ' ' +_("are frozen") + ')'

                extra = run_hook("not_enough_funds_extra", self)
                if isinstance(extra, str) and extra:
                    text += " ({})".format(extra)

            elif self.fee_e.isModified():
                amt_color, fee_color = ColorScheme.DEFAULT, ColorScheme.DEFAULT
            elif self.amount_e.isModified():
                amt_color, fee_color = ColorScheme.DEFAULT, ColorScheme.BLUE
            else:
                amt_color, fee_color = ColorScheme.BLUE, ColorScheme.BLUE
            opret_color = ColorScheme.DEFAULT
            if self.op_return_toolong:
                opret_color = ColorScheme.RED
                text = _("OP_RETURN message too large, needs to be under 220 bytes") + (", " if text else "") + text

            self.statusBar().showMessage(text)
            self.amount_e.setStyleSheet(amt_color.as_stylesheet())
            self.fee_e.setStyleSheet(fee_color.as_stylesheet())
            self.message_opreturn_e.setStyleSheet(opret_color.as_stylesheet())

        self.amount_e.textChanged.connect(entry_changed)
        self.fee_e.textChanged.connect(entry_changed)
        self.message_opreturn_e.textChanged.connect(entry_changed)
        self.message_opreturn_e.textEdited.connect(entry_changed)
        self.message_opreturn_e.editingFinished.connect(entry_changed)
        self.opreturn_rawhex_cb.stateChanged.connect(entry_changed)

        self.invoices_label = QLabel(_('Invoices'))
        from .invoice_list import InvoiceList
        self.invoice_list = InvoiceList(self)
        self.invoice_list.chkVisible()

        vbox0 = QVBoxLayout()
        vbox0.addLayout(grid)
        hbox = QHBoxLayout()
        hbox.addLayout(vbox0)
        w = QWidget()
        vbox = QVBoxLayout(w)
        vbox.addLayout(hbox)
        vbox.addStretch(1)
        vbox.addWidget(self.invoices_label)
        vbox.addWidget(self.invoice_list)
        vbox.setStretchFactor(self.invoice_list, 1000)
        w.searchable_list = self.invoice_list
        run_hook('create_send_tab', grid)
        return w

    def spend_max(self):
        self.is_max = True
        self.do_update_fee()

    def update_fee(self):
        self.require_fee_update = True

    def get_payto_or_dummy(self):
        r = self.payto_e.get_recipient()
        if r:
            return r
        return (TYPE_ADDRESS, self.wallet.dummy_address())

    def get_custom_fee_text(self, fee_rate = None):
        if not self.config.has_custom_fee_rate():
            return ""
        else:
            if fee_rate is None: fee_rate = self.config.custom_fee_rate() / 1000.0
            return str(round(fee_rate*100)/100) + " sats/B"

    @staticmethod
    def output_for_opreturn_stringdata(op_return):
        if not isinstance(op_return, str):
            raise OPReturnError('OP_RETURN parameter needs to be of type str!')
        op_return_code = "OP_RETURN "
        op_return_encoded = op_return.encode('utf-8')
        if len(op_return_encoded) > 220:
            raise OPReturnTooLarge(_("OP_RETURN message too large, needs to be under 220 bytes"))
        op_return_payload = op_return_encoded.hex()
        script = op_return_code + op_return_payload
        amount = 0
        return (TYPE_SCRIPT, ScriptOutput.from_string(script), amount)

    @staticmethod
    def output_for_opreturn_rawhex(op_return):
        if not isinstance(op_return, str):
            raise OPReturnError('OP_RETURN parameter needs to be of type str!')
        if op_return == 'empty':
            op_return = ''
        try:
            op_return_script = b'\x6a' + bytes.fromhex(op_return.strip())
        except ValueError:
            raise OPReturnError(_('OP_RETURN script expected to be hexadecimal bytes'))
        if len(op_return_script) > 223:
            raise OPReturnTooLarge(_("OP_RETURN script too large, needs to be under 223 bytes"))
        amount = 0
        return (TYPE_SCRIPT, ScriptOutput(op_return_script), amount)

    def do_update_fee(self):
        '''Recalculate the fee.  If the fee was manually input, retain it, but
        still build the TX to see if there are enough funds.
        '''
        freeze_fee = (self.fee_e.isModified()
                      and (self.fee_e.text() or self.fee_e.hasFocus()))
        amount = '!' if self.is_max else self.amount_e.get_amount()
        fee_rate = None
        if amount is None:
            if not freeze_fee:
                self.fee_e.setAmount(None)
            self.not_enough_funds = False
            self.statusBar().showMessage('')
        else:
            fee = self.fee_e.get_amount() if freeze_fee else None
            outputs = self.payto_e.get_outputs(self.is_max)
            if not outputs:
                _type, addr = self.get_payto_or_dummy()
                outputs = [(_type, addr, amount)]
            try:
                opreturn_message = self.message_opreturn_e.text() if self.config.get('enable_opreturn') else None
                if opreturn_message:
                    if self.opreturn_rawhex_cb.isChecked():
                        outputs.append(self.output_for_opreturn_rawhex(opreturn_message))
                    else:
                        outputs.append(self.output_for_opreturn_stringdata(opreturn_message))
                tx = self.wallet.make_unsigned_transaction(self.get_coins(), outputs, self.config, fee)
                self.not_enough_funds = False
                self.op_return_toolong = False
            except NotEnoughFunds:
                self.not_enough_funds = True
                if not freeze_fee:
                    self.fee_e.setAmount(None)
                return
            except OPReturnTooLarge:
                self.op_return_toolong = True
                return
            except OPReturnError as e:
                self.statusBar().showMessage(str(e))
                return
            except BaseException:
                return

            if not freeze_fee:
                fee = None if self.not_enough_funds else tx.get_fee()
                self.fee_e.setAmount(fee)

            if self.is_max:
                amount = tx.output_value()
                self.amount_e.setAmount(amount)
            if fee is not None:
                fee_rate = fee / tx.estimated_size()
        self.fee_slider_mogrifier(self.get_custom_fee_text(fee_rate))

    def fee_slider_mogrifier(self, text = None):
        fee_slider_hidden = self.config.has_custom_fee_rate()
        self.fee_slider.setHidden(fee_slider_hidden)
        self.fee_custom_lbl.setHidden(not fee_slider_hidden)
        if text is not None: self.fee_custom_lbl.setText(text)

    def from_list_delete(self, item):
        i = self.from_list.indexOfTopLevelItem(item)
        self.pay_from.pop(i)
        self.redraw_from_list()
        self.update_fee()

    def from_list_menu(self, position):
        item = self.from_list.itemAt(position)
        menu = QMenu()
        menu.addAction(_("Remove"), lambda: self.from_list_delete(item))
        menu.exec_(self.from_list.viewport().mapToGlobal(position))

    def set_pay_from(self, coins):
        self.pay_from = list(coins)
        self.redraw_from_list()

    def redraw_from_list(self):
        self.from_list.clear()
        self.from_label.setHidden(len(self.pay_from) == 0)
        self.from_list.setHidden(len(self.pay_from) == 0)

        def format(x):
            h = x['prevout_hash']
            return '{}...{}:{:d}\t{}'.format(h[0:10], h[-10:],
                                             x['prevout_n'], x['address'])

        for item in self.pay_from:
            self.from_list.addTopLevelItem(QTreeWidgetItem( [format(item), self.format_amount(item['value']) ]))

    def get_contact_payto(self, key):
        _type, label = self.contacts.get(key)
        return label + '  <' + key + '>' if _type == 'address' else key

    def update_completions(self):
        l = [self.get_contact_payto(key) for key in self.contacts.keys()]
        self.completions.setStringList(l)

    def protected(func):
        '''Password request wrapper.  The password is passed to the function
        as the 'password' named argument.  "None" indicates either an
        unencrypted wallet, or the user cancelled the password request.
        An empty input is passed as the empty string.'''
        def request_password(self, *args, **kwargs):
            parent = self.top_level_window()
            password = None
            while self.wallet.has_password():
                password = self.password_dialog(parent=parent)
                if password is None:
                    # User cancelled password input
                    return
                try:
                    self.wallet.check_password(password)
                    break
                except Exception as e:
                    self.show_error(str(e), parent=parent)
                    continue

            kwargs['password'] = password
            return func(self, *args, **kwargs)
        return request_password

    def read_send_tab(self):

        isInvoice= False;

        if self.payment_request and self.payment_request.has_expired():
            self.show_error(_('Payment request has expired'))
            return
        label = self.message_e.text()

        if self.payment_request:
            isInvoice = True;
            outputs = self.payment_request.get_outputs()
        else:
            errors = self.payto_e.get_errors()
            if errors:
                self.show_warning(_("Invalid lines found:") + "\n\n" + '\n'.join([ _("Line #") + str(x[0]+1) + ": " + x[1] for x in errors]))
                return
            outputs = self.payto_e.get_outputs(self.is_max)

            if self.payto_e.is_alias and self.payto_e.validated is False:
                alias = self.payto_e.toPlainText()
                msg = _('WARNING: the alias "{}" could not be validated via an additional '
                        'security check, DNSSEC, and thus may not be correct.').format(alias) + '\n'
                msg += _('Do you wish to continue?')
                if not self.question(msg):
                    return

        try:
            # handle op_return if specified and enabled
            opreturn_message = self.message_opreturn_e.text()
            if opreturn_message:
                if self.opreturn_rawhex_cb.isChecked():
                    outputs.append(self.output_for_opreturn_rawhex(opreturn_message))
                else:
                    outputs.append(self.output_for_opreturn_stringdata(opreturn_message))
        except OPReturnTooLarge as e:
            self.show_error(str(e))
            return
        except OPReturnError as e:
            self.show_error(str(e))
            return

        if not outputs:
            self.show_error(_('No outputs'))
            return

        for _type, addr, amount in outputs:
            if amount is None:
                self.show_error(_('Invalid Amount'))
                return

        freeze_fee = self.fee_e.isVisible() and self.fee_e.isModified() and (self.fee_e.text() or self.fee_e.hasFocus())
        fee = self.fee_e.get_amount() if freeze_fee else None
        coins = self.get_coins(isInvoice)
        return outputs, fee, label, coins

    def do_preview(self):
        self.do_send(preview = True)

    def do_send(self, preview = False):
        if run_hook('abort_send', self):
            return
        r = self.read_send_tab()
        if not r:
            return
        outputs, fee, tx_desc, coins = r
        try:
            tx = self.wallet.make_unsigned_transaction(coins, outputs, self.config, fee)
        except NotEnoughFunds:
            self.show_message(_("Insufficient funds"))
            return
        except ExcessiveFee:
            self.show_message(_("Your fee is too high.  Max is 50 sat/byte."))
            return
        except BaseException as e:
            traceback.print_exc(file=sys.stdout)
            self.show_message(str(e))
            return

        amount = tx.output_value() if self.is_max else sum(map(lambda x:x[2], outputs))
        fee = tx.get_fee()

        #if fee < self.wallet.relayfee() * tx.estimated_size() / 1000 and tx.requires_fee(self.wallet):
            #self.show_error(_("This transaction requires a higher fee, or it will not be propagated by the network"))
            #return

        if preview:
            self.show_transaction(tx, tx_desc)
            return

        # confirmation dialog
        msg = [
            _("Amount to be sent") + ": " + self.format_amount_and_units(amount),
            _("Mining fee") + ": " + self.format_amount_and_units(fee),
        ]

        x_fee = run_hook('get_tx_extra_fee', self.wallet, tx)
        if x_fee:
            x_fee_address, x_fee_amount = x_fee
            msg.append( _("Additional fees") + ": " + self.format_amount_and_units(x_fee_amount) )

        confirm_rate = 2 * self.config.max_fee_rate()

        # IN THE FUTURE IF WE WANT TO APPEND SOMETHING IN THE MSG ABOUT THE FEE, CODE IS COMMENTED OUT:
        #if fee > confirm_rate * tx.estimated_size() / 1000:
        #    msg.append(_('Warning') + ': ' + _("The fee for this transaction seems unusually high."))

        if (fee < (tx.estimated_size())):
            msg.append(_('Warning') + ': ' + _("You're using a fee less than 1000 sats/kb.  It may take a very long time to confirm."))

        if self.config.get('enable_opreturn') and self.message_opreturn_e.text():
            msg.append(_("You are using an OP_RETURN message. This gets permanently written to the blockchain."))

        if self.wallet.has_password():
            msg.append("")
            msg.append(_("Enter your password to proceed"))
            password = self.password_dialog('\n'.join(msg))
            if not password:
                return
        else:
            msg.append(_('Proceed?'))
            password = None
            if not self.question('\n'.join(msg)):
                return

        def sign_done(success):
            if success:
                if not tx.is_complete():
                    self.show_transaction(tx, tx_desc)
                    self.do_clear()
                else:
                    self.broadcast_transaction(tx, tx_desc)
        self.sign_tx_with_password(tx, sign_done, password)

    @protected
    def sign_tx(self, tx, callback, password):
        self.sign_tx_with_password(tx, callback, password)

    def sign_tx_with_password(self, tx, callback, password):
        '''Sign the transaction in a separate thread.  When done, calls
        the callback with a success code of True or False.
        '''
        # call hook to see if plugin needs gui interaction
        run_hook('sign_tx', self, tx)

        def on_signed(result):
            callback(True)
        def on_failed(exc_info):
            self.on_error(exc_info)
            callback(False)

        if self.tx_external_keypairs:
            task = partial(Transaction.sign, tx, self.tx_external_keypairs)
        else:
            task = partial(self.wallet.sign_transaction, tx, password)
        WaitingDialog(self, _('Signing transaction...'), task,
                      on_signed, on_failed)

    def broadcast_transaction(self, tx, tx_desc):

        def broadcast_thread():
            # non-GUI thread
            status = False
            msg = "Failed"
            pr = self.payment_request
            if pr and pr.has_expired():
                self.payment_request = None
                return False, _("Payment request has expired")
            if pr:
                refund_address = self.wallet.get_receiving_addresses()[0]
                ack_status, ack_msg = pr.send_payment(str(tx), refund_address)
                msg = ack_msg
                if ack_status:
                    self.invoices.set_paid(pr, tx.txid())
                    self.invoices.save()
                    self.payment_request = None
                    status = True
            else:
                status, msg =  self.network.broadcast_transaction(tx)
            return status, msg

        # Capture current TL window; override might be removed on return
        parent = self.top_level_window()

        if self.gui_object.warn_if_no_network(self):
            # Don't allow a useless broadcast when in offline mode. Previous to this we were getting an exception on broadcast.
            return
        elif not self.network.is_connected():
            # Don't allow a potentially very slow broadcast when obviously not connected.
            parent.show_error(_("Not connected"))
            return

        def broadcast_done(result):
            # GUI thread
            if result:
                status, msg = result
                if status:
                    if tx_desc is not None and tx.is_complete():
                        self.wallet.set_label(tx.txid(), tx_desc)
                    parent.show_message(_('Payment sent.') + '\n' + msg)
                    self.invoice_list.update()
                    self.do_clear()
                else:
                    if msg.startswith("error: "):
                        msg = msg.split(" ", 1)[-1] # take the last part, sans the "error: " prefix
                    parent.show_error(msg)

        WaitingDialog(self, _('Broadcasting transaction...'),
                      broadcast_thread, broadcast_done, self.on_error)

    def query_choice(self, msg, choices):
        # Needed by QtHandler for hardware wallets
        dialog = WindowModalDialog(self.top_level_window())
        clayout = ChoicesLayout(msg, choices)
        vbox = QVBoxLayout(dialog)
        vbox.addLayout(clayout.layout())
        vbox.addLayout(Buttons(OkButton(dialog)))
        result = dialog.exec_()
        dialog.setParent(None)
        if not result:
            return None
        return clayout.selected_index()

    def lock_amount(self, b):
        self.amount_e.setFrozen(b)
        self.max_button.setEnabled(not b)

    def prepare_for_payment_request(self):
        self.show_send_tab()
        self.payto_e.is_pr = True
        for e in [self.payto_e, self.amount_e, self.message_e]:
            e.setFrozen(True)
        self.max_button.setDisabled(True)
        self.payto_e.setText(_("please wait..."))
        return True

    def delete_invoice(self, key):
        self.invoices.remove(key)
        self.invoice_list.update()

    def payment_request_ok(self):
        pr = self.payment_request
        key = self.invoices.add(pr)
        status = self.invoices.get_status(key)
        self.invoice_list.update()
        if status == PR_PAID:
            self.show_message("invoice already paid")
            self.do_clear()
            self.payment_request = None
            return
        self.payto_e.is_pr = True
        if not pr.has_expired():
            self.payto_e.setGreen()
        else:
            self.payto_e.setExpired()
        self.payto_e.setText(pr.get_requestor())
        self.amount_e.setText(format_satoshis_plain(pr.get_amount(), self.decimal_point))
        self.message_e.setText(pr.get_memo())
        # signal to set fee
        self.amount_e.textEdited.emit("")

    def payment_request_error(self):
        self.show_message(self.payment_request.error)
        self.payment_request = None
        self.do_clear()

    def on_pr(self, request):
        self.payment_request = request
        if self.payment_request.verify(self.contacts):
            self.payment_request_ok_signal.emit()
        else:
            self.payment_request_error_signal.emit()

    def pay_to_URI(self, URI):
        if not URI:
            return
        try:
            out = web.parse_URI(URI, self.on_pr)
        except Exception as e:
            self.show_error(_('Invalid bitcoincash URI:') + '\n' + str(e))
            return
        self.show_send_tab()
        r = out.get('r')
        sig = out.get('sig')
        name = out.get('name')
        if r or (name and sig):
            self.prepare_for_payment_request()
            return
        address = out.get('address')
        amount = out.get('amount')
        label = out.get('label')
        message = out.get('message')
        op_return = out.get('op_return')
        op_return_raw = out.get('op_return_raw')

        # use label as description (not BIP21 compliant)
        if label and not message:
            message = label
        if address:
            self.payto_e.setText(address)
        if message:
            self.message_e.setText(message)
        if amount:
            self.amount_e.setAmount(amount)
            self.amount_e.textEdited.emit("")
        if op_return:
            self.message_opreturn_e.setText(op_return)
            self.message_opreturn_e.setHidden(False)
            self.opreturn_rawhex_cb.setHidden(False)
            self.opreturn_rawhex_cb.setChecked(False)
            self.opreturn_label.setHidden(False)
        elif op_return_raw is not None:
            # 'is not None' allows blank value.
            # op_return_raw is secondary precedence to op_return
            if not op_return_raw:
                op_return_raw='empty'
            self.message_opreturn_e.setText(op_return_raw)
            self.message_opreturn_e.setHidden(False)
            self.opreturn_rawhex_cb.setHidden(False)
            self.opreturn_rawhex_cb.setChecked(True)
            self.opreturn_label.setHidden(False)
        elif not self.config.get('enable_opreturn'):
            self.message_opreturn_e.setText('')
            self.message_opreturn_e.setHidden(True)
            self.opreturn_rawhex_cb.setHidden(True)
            self.opreturn_label.setHidden(True)

    def do_clear(self):
        self.is_max = False
        self.not_enough_funds = False
        self.op_return_toolong = False
        self.payment_request = None
        self.payto_e.is_pr = False
        for e in [self.payto_e, self.message_e, self.amount_e, self.fiat_send_e, self.fee_e, self.message_opreturn_e]:
            e.setText('')
            e.setFrozen(False)
        self.max_button.setDisabled(False)
        self.opreturn_rawhex_cb.setChecked(False)
        self.set_pay_from([])
        self.tx_external_keypairs = {}
        self.message_opreturn_e.setVisible(self.config.get('enable_opreturn', False))
        self.opreturn_rawhex_cb.setVisible(self.config.get('enable_opreturn', False))
        self.opreturn_label.setVisible(self.config.get('enable_opreturn', False))
        self.update_status()
        run_hook('do_clear', self)

    def set_frozen_state(self, addrs, freeze):
        self.wallet.set_frozen_state(addrs, freeze)
        self.address_list.update()
        self.utxo_list.update()
        self.update_fee()

    def set_frozen_coin_state(self, utxos, freeze):
        self.wallet.set_frozen_coin_state(utxos, freeze)
        self.utxo_list.update()
        self.update_fee()

    def create_converter_tab(self):

        source_address = QLineEdit()
        cash_address = QLineEdit()
        cash_address.setReadOnly(True)
        legacy_address = QLineEdit()
        legacy_address.setReadOnly(True)

        widgets = [
            (cash_address, Address.FMT_CASHADDR),
            (legacy_address, Address.FMT_LEGACY),
        ]

        def convert_address():
            try:
                addr = Address.from_string(source_address.text().strip())
            except:
                addr = None
            for widget, fmt in widgets:
                if addr:
                    widget.setText(addr.to_full_string(fmt))
                else:
                    widget.setText('')

        source_address.textChanged.connect(convert_address)

        label = WWLabel(_(
            "This tool helps convert between address formats for Bitcoin "
            "Cash addresses.\nYou are encouraged to use the 'Cash address' "
            "format."
        ))

        w = QWidget()
        grid = QGridLayout()
        grid.setSpacing(15)
        grid.setColumnStretch(1, 2)
        grid.setColumnStretch(2, 1)
        grid.addWidget(QLabel(_('Address to convert')), 0, 0)
        grid.addWidget(source_address, 0, 1)
        grid.addWidget(QLabel(_('Cash address')), 1, 0)
        grid.addWidget(cash_address, 1, 1)
        grid.addWidget(QLabel(_('Legacy address')), 2, 0)
        grid.addWidget(legacy_address, 2, 1)
        w.setLayout(grid)

        vbox = QVBoxLayout()
        vbox.addWidget(label)
        vbox.addWidget(w)
        vbox.addStretch(1)

        w = QWidget()
        w.setLayout(vbox)

        return w

    def create_list_tab(self, l, list_header=None):
        w = QWidget()
        w.searchable_list = l
        vbox = QVBoxLayout()
        w.setLayout(vbox)
        vbox.setContentsMargins(0, 0, 0, 0)
        vbox.setSpacing(0)
        if list_header:
            hbox = QHBoxLayout()
            for b in list_header:
                hbox.addWidget(b)
            hbox.addStretch()
            vbox.addLayout(hbox)
        vbox.addWidget(l)
        return w

    def create_addresses_tab(self):
        from .address_list import AddressList
        self.address_list = l = AddressList(self)
        self.cashaddr_toggled_signal.connect(l.update)
        return self.create_list_tab(l)

    def create_utxo_tab(self):
        from .utxo_list import UTXOList
        self.utxo_list = l = UTXOList(self)
        self.cashaddr_toggled_signal.connect(l.update)
        return self.create_list_tab(l)

    def create_contacts_tab(self):
        from .contact_list import ContactList
        self.contact_list = l = ContactList(self)
        self.cashaddr_toggled_signal.connect(l.update)
        return self.create_list_tab(l)

    def remove_address(self, addr):
        if self.question(_("Do you want to remove {} from your wallet?"
                           .format(addr.to_ui_string()))):
            self.wallet.delete_address(addr)
            self.address_list.update()
            self.history_list.update()
            self.history_updated_signal.emit() # inform things like address_dialog that there's a new history
            self.clear_receive_tab()

    def get_coins(self, isInvoice = False):
        coins = []
        if self.pay_from:
            coins =  self.pay_from
        else:
            coins = self.wallet.get_spendable_coins(None, self.config, isInvoice)
        run_hook("spendable_coin_filter", self, coins) # may modify coins -- used by CashShuffle if in shuffle = ENABLED mode.
        return coins

    def spend_coins(self, coins):
        self.set_pay_from(coins)
        self.show_send_tab()
        self.update_fee()

    def paytomany(self):
        self.show_send_tab()
        self.payto_e.paytomany()
        msg = '\n'.join([
            _('Enter a list of outputs in the \'Pay to\' field.'),
            _('One output per line.'),
            _('Format: address, amount'),
            _('You may load a CSV file using the file icon.')
        ])
        self.show_message(msg, title=_('Pay to many'))

    def payto_contacts(self, labels):
        paytos = [self.get_contact_payto(label) for label in labels]
        self.show_send_tab()
        if len(paytos) == 1:
            self.payto_e.setText(paytos[0])
            self.amount_e.setFocus()
        else:
            text = "\n".join([payto + ", 0" for payto in paytos])
            self.payto_e.setText(text)
            self.payto_e.setFocus()

    def set_contact(self, label, address):
        if not Address.is_valid(address):
            self.show_error(_('Invalid Address'))
            self.contact_list.update()  # Displays original unchanged value
            return False
        old_entry = self.contacts.get(address, None)
        self.contacts[address] = ('address', label)
        self.contact_list.update()
        self.history_list.update()
        self.history_updated_signal.emit() # inform things like address_dialog that there's a new history
        self.update_completions()

        # The contact has changed, update any addresses that are displayed with the old information.
        run_hook('update_contact', address, self.contacts[address], old_entry)
        return True

    def delete_contacts(self, addresses):
        contact_str = " + ".join(addresses) if len(addresses) <= 3 else _("{} contacts").format(len(addresses))
        if not self.question(_("Remove {} from your list of contacts?")
                             .format(contact_str)):
            return
        removed_entries = []
        for address in addresses:
            if address in self.contacts.keys():
                removed_entries.append((address, self.contacts[address]))
            self.contacts.pop(address)

        self.history_list.update()
        self.history_updated_signal.emit() # inform things like address_dialog that there's a new history
        self.contact_list.update()
        self.update_completions()

        run_hook('delete_contacts', removed_entries)

    def show_invoice(self, key):
        pr = self.invoices.get(key)
        pr.verify(self.contacts)
        self.show_pr_details(pr)

    def show_pr_details(self, pr):
        key = pr.get_id()
        d = WindowModalDialog(self.top_level_window(), _("Invoice"))
        vbox = QVBoxLayout(d)
        grid = QGridLayout()
        grid.addWidget(QLabel(_("Requestor") + ':'), 0, 0)
        grid.addWidget(QLabel(pr.get_requestor()), 0, 1)
        grid.addWidget(QLabel(_("Amount") + ':'), 1, 0)
        outputs_str = '\n'.join(map(lambda x: self.format_amount(x[2])+ self.base_unit() + ' @ ' + x[1].to_ui_string(), pr.get_outputs()))
        grid.addWidget(QLabel(outputs_str), 1, 1)
        expires = pr.get_expiration_date()
        grid.addWidget(QLabel(_("Memo") + ':'), 2, 0)
        grid.addWidget(QLabel(pr.get_memo()), 2, 1)
        grid.addWidget(QLabel(_("Signature") + ':'), 3, 0)
        grid.addWidget(QLabel(pr.get_verify_status()), 3, 1)
        if expires:
            grid.addWidget(QLabel(_("Expires") + ':'), 4, 0)
            grid.addWidget(QLabel(format_time(expires)), 4, 1)
        vbox.addLayout(grid)
        weakD = Weak.ref(d)
        def do_export():
            fn = self.getSaveFileName(_("Save invoice to file"), "*.bip70")
            if not fn:
                return
            with open(fn, 'wb') as f:
                data = f.write(pr.raw)
            self.show_message(_('Invoice saved as' + ' ' + fn))
        exportButton = EnterButton(_('Save'), do_export)
        def do_delete():
            if self.question(_('Delete invoice?')):
                self.invoices.remove(key)
                self.history_list.update()
                self.history_updated_signal.emit() # inform things like address_dialog that there's a new history
                self.invoice_list.update()
                d = weakD()
                if d: d.close()
        deleteButton = EnterButton(_('Delete'), do_delete)
        vbox.addLayout(Buttons(exportButton, deleteButton, CloseButton(d)))
        d.exec_()
        d.setParent(None) # So Python can GC

    def do_pay_invoice(self, key):
        pr = self.invoices.get(key)
        self.payment_request = pr
        self.prepare_for_payment_request()
        pr.error = None  # this forces verify() to re-run
        if pr.verify(self.contacts):
            self.payment_request_ok()
        else:
            self.payment_request_error()

    def create_console_tab(self):
        from .console import Console
        self.console = console = Console()
        return console

    def update_console(self):
        console = self.console
        console.history = self.config.get("console-history",[])
        console.history_index = len(console.history)

        console.updateNamespace({'wallet' : self.wallet,
                                 'network' : self.network,
                                 'plugins' : self.gui_object.plugins,
                                 'window': self})
        console.updateNamespace({'util' : util, 'bitcoin':bitcoin})

        set_json = Weak(self.console.set_json)
        c = commands.Commands(self.config, self.wallet, self.network, lambda: set_json(True))
        methods = {}
        password_getter = Weak(self.password_dialog)
        def mkfunc(f, method):
            return lambda *args, **kwargs: f(method, *args, password_getter=password_getter,
                                             **kwargs)
        for m in dir(c):
            if m[0]=='_' or m in ['network','wallet','config']: continue
            methods[m] = mkfunc(c._run, m)

        console.updateNamespace(methods)

    def create_status_bar(self):

        sb = QStatusBar()
        sb.setFixedHeight(35)
        qtVersion = qVersion()

        self.balance_label = QLabel("")
        sb.addWidget(self.balance_label)

        self.search_box = QLineEdit()
        self.search_box.textChanged.connect(self.do_search)
        self.search_box.hide()
        sb.addPermanentWidget(self.search_box)

        self.lock_icon = QIcon()
        self.password_button = StatusBarButton(self.lock_icon, _("Password"), self.change_password_dialog )
        sb.addPermanentWidget(self.password_button)


        self.cashshuffle_status_button = StatusBarButton(
            self.cashshuffle_icon(),
            '', # ToolTip will be set in update_cashshuffle code
            self.toggle_cashshuffle
        )
        self.cashshuffle_toggle_action = QAction("", self.cashshuffle_status_button) # action text will get set in update_cashshuffle_icon()
        self.cashshuffle_toggle_action.triggered.connect(lambda x=None: self.toggle_cashshuffle())
        self.cashshuffle_settings_action = QAction("", self.cashshuffle_status_button)
        self.cashshuffle_settings_action.triggered.connect(lambda x=None: self.show_cashshuffle_settings())
        self.cashshuffle_status_button.addAction(self.cashshuffle_toggle_action)
        sep = QAction(self.cashshuffle_status_button); sep.setSeparator(True)
        self.cashshuffle_status_button.addAction(sep)
        self.cashshuffle_status_button.addAction(self.cashshuffle_settings_action)
        self.cashshuffle_status_button.setContextMenuPolicy(Qt.ActionsContextMenu)

        sb.addPermanentWidget(self.cashshuffle_status_button)

        self.addr_converter_button = StatusBarButton(
            self.cashaddr_icon(),
            _("Toggle CashAddr Display"),
            self.toggle_cashaddr_status_bar
        )
        sb.addPermanentWidget(self.addr_converter_button)

        sb.addPermanentWidget(StatusBarButton(QIcon(":icons/preferences.png"), _("Preferences"), self.settings_dialog ) )
        self.seed_button = StatusBarButton(QIcon(":icons/seed.png"), _("Seed"), self.show_seed_dialog )
        sb.addPermanentWidget(self.seed_button)
        weakSelf = Weak(self)
        gui_object = self.gui_object
        self.status_button = StatusBarButton(QIcon(":icons/status_disconnected.png"), _("Network"), lambda: gui_object.show_network_dialog(weakSelf))
        sb.addPermanentWidget(self.status_button)
        run_hook('create_status_bar', sb)
        self.setStatusBar(sb)

    def update_lock_icon(self):
        icon = QIcon(":icons/lock.png") if self.wallet.has_password() else QIcon(":icons/unlock.png")
        self.password_button.setIcon(icon)

    def update_buttons_on_seed(self):
        self.seed_button.setVisible(self.wallet.has_seed())
        self.password_button.setVisible(self.wallet.can_change_password())
        self.send_button.setVisible(not self.wallet.is_watching_only())

    def change_password_dialog(self):
        from .password_dialog import ChangePasswordDialog
        d = ChangePasswordDialog(self.top_level_window(), self.wallet)
        ok, password, new_password, encrypt_file = d.run()
        if not ok:
            return
        try:
            self.wallet.update_password(password, new_password, encrypt_file)
            run_hook("on_new_password", self, password, new_password)
        except BaseException as e:
            self.show_error(str(e))
            return
        except:
            traceback.print_exc(file=sys.stdout)
            self.show_error(_('Failed to update password'))
            return
        msg = _('Password was updated successfully') if new_password else _('Password is disabled, this wallet is not protected')
        self.show_message(msg, title=_("Success"))
        self.update_lock_icon()

    def toggle_search(self):
        self.search_box.setHidden(not self.search_box.isHidden())
        if not self.search_box.isHidden():
            self.search_box.setFocus(1)
        else:
            self.do_search('')

    def do_search(self, t):
        tab = self.tabs.currentWidget()
        if hasattr(tab, 'searchable_list'):
            tab.searchable_list.filter(t)

    def new_contact_dialog(self):
        d = WindowModalDialog(self.top_level_window(), _("New Contact"))
        vbox = QVBoxLayout(d)
        vbox.addWidget(QLabel(_('New Contact') + ':'))
        grid = QGridLayout()
        line1 = QLineEdit()
        line1.setFixedWidth(280)
        line2 = QLineEdit()
        line2.setFixedWidth(280)
        grid.addWidget(QLabel(_("Address")), 1, 0)
        grid.addWidget(line1, 1, 1)
        grid.addWidget(QLabel(_("Name")), 2, 0)
        grid.addWidget(line2, 2, 1)
        vbox.addLayout(grid)
        vbox.addLayout(Buttons(CancelButton(d), OkButton(d)))
        if d.exec_():
            self.set_contact(line2.text(), line1.text())

    def show_master_public_keys(self):
        dialog = WindowModalDialog(self.top_level_window(), _("Wallet Information"))
        dialog.setMinimumSize(500, 100)
        mpk_list = self.wallet.get_master_public_keys()
        vbox = QVBoxLayout()
        wallet_type = self.wallet.storage.get('wallet_type', '')
        grid = QGridLayout()
        basename = os.path.basename(self.wallet.storage.path)
        grid.addWidget(QLabel(_("Wallet name")+ ':'), 0, 0)
        grid.addWidget(QLabel(basename), 0, 1)
        grid.addWidget(QLabel(_("Wallet type")+ ':'), 1, 0)
        grid.addWidget(QLabel(wallet_type), 1, 1)
        grid.addWidget(QLabel(_("Script type")+ ':'), 2, 0)
        grid.addWidget(QLabel(self.wallet.txin_type), 2, 1)
        vbox.addLayout(grid)
        if self.wallet.is_deterministic():
            mpk_text = ShowQRTextEdit()
            mpk_text.setMaximumHeight(150)
            mpk_text.addCopyButton(self.app)
            def show_mpk(index):
                mpk_text.setText(mpk_list[index])
            # only show the combobox in case multiple accounts are available
            if len(mpk_list) > 1:
                def label(key):
                    if isinstance(self.wallet, Multisig_Wallet):
                        return _("cosigner") + ' ' + str(key+1)
                    return ''
                labels = [label(i) for i in range(len(mpk_list))]
                on_click = lambda clayout: show_mpk(clayout.selected_index())
                labels_clayout = ChoicesLayout(_("Master Public Keys"), labels, on_click)
                vbox.addLayout(labels_clayout.layout())
            else:
                vbox.addWidget(QLabel(_("Master Public Key")))
            show_mpk(0)
            vbox.addWidget(mpk_text)
        vbox.addStretch(1)
        vbox.addLayout(Buttons(CloseButton(dialog)))
        dialog.setLayout(vbox)
        dialog.exec_()

    def remove_wallet(self):
        if self.question('\n'.join([
                _('Delete wallet file?'),
                "%s"%self.wallet.storage.path,
                _('If your wallet contains funds, make sure you have saved its seed.')])):
            self._delete_wallet()

    @protected
    def _delete_wallet(self, password):
        wallet_path = self.wallet.storage.path
        basename = os.path.basename(wallet_path)
        r = self.gui_object.daemon.delete_wallet(wallet_path)  # implicitly also calls stop_wallet
        self.close()
        self.update_recently_visited(wallet_path) # this ensures it's deleted from the menu
        if r:
            self.show_error(_("Wallet removed: {}").format(basename))
        else:
            self.show_error(_("Wallet file not found: {}").format(basename))

    @protected
    def show_seed_dialog(self, password):
        if not self.wallet.has_seed():
            self.show_message(_('This wallet has no seed'))
            return
        keystore = self.wallet.get_keystore()
        try:
            seed = keystore.get_seed(password)
            passphrase = keystore.get_passphrase(password)
        except BaseException as e:
            self.show_error(str(e))
            return
        from .seed_dialog import SeedDialog
        d = SeedDialog(self.top_level_window(), seed, passphrase)
        d.exec_()

    def show_qrcode(self, data, title = _("QR code"), parent=None):
        if not data:
            return
        d = QRDialog(data, parent or self, title)
        d.exec_()

    @protected
    def show_private_key(self, address, password):
        if not address:
            return
        try:
            pk = self.wallet.export_private_key(address, password)
        except Exception as e:
            traceback.print_exc(file=sys.stdout)
            self.show_message(str(e))
            return
        xtype = bitcoin.deserialize_privkey(pk)[0]
        d = WindowModalDialog(self.top_level_window(), _("Private key"))
        d.setMinimumSize(600, 150)
        vbox = QVBoxLayout()
        vbox.addWidget(QLabel('{}: {}'.format(_("Address"), address)))
        vbox.addWidget(QLabel(_("Script type") + ': ' + xtype))
        vbox.addWidget(QLabel(_("Private key") + ':'))
        keys_e = ShowQRTextEdit(text=pk)
        keys_e.addCopyButton(self.app)
        vbox.addWidget(keys_e)
        vbox.addWidget(QLabel(_("Redeem Script") + ':'))
        rds_e = ShowQRTextEdit(text=address.to_script().hex())
        rds_e.addCopyButton(self.app)
        vbox.addWidget(rds_e)
        vbox.addLayout(Buttons(CloseButton(d)))
        d.setLayout(vbox)
        d.exec_()

    msg_sign = _("Signing with an address actually means signing with the corresponding "
                "private key, and verifying with the corresponding public key. The "
                "address you have entered does not have a unique public key, so these "
                "operations cannot be performed.") + '\n\n' + \
               _('The operation is undefined. Not just in Electron Cash, but in general.')

    @protected
    def do_sign(self, address, message, signature, password):
        address  = address.text().strip()
        message = message.toPlainText().strip()
        try:
            addr = Address.from_string(address)
        except:
            self.show_message(_('Invalid Bitcoin Cash address.'))
            return
        if addr.kind != addr.ADDR_P2PKH:
            self.show_message(_('Cannot sign messages with this type of address.') + '\n\n' + self.msg_sign)
        if self.wallet.is_watching_only():
            self.show_message(_('This is a watching-only wallet.'))
            return
        if not self.wallet.is_mine(addr):
            self.show_message(_('Address not in wallet.'))
            return
        task = partial(self.wallet.sign_message, addr, message, password)

        def show_signed_message(sig):
            signature.setText(base64.b64encode(sig).decode('ascii'))
        self.wallet.thread.add(task, on_success=show_signed_message)

    def do_verify(self, address, message, signature):
        try:
            address = Address.from_string(address.text().strip())
        except:
            self.show_message(_('Invalid Bitcoin Cash address.'))
            return
        message = message.toPlainText().strip().encode('utf-8')
        try:
            # This can throw on invalid base64
            sig = base64.b64decode(signature.toPlainText())
            verified = bitcoin.verify_message(address, sig, message)
        except:
            verified = False

        if verified:
            self.show_message(_("Signature verified"))
        else:
            self.show_error(_("Wrong signature"))

    def sign_verify_message(self, address=None):
        d = WindowModalDialog(self.top_level_window(), _('Sign/verify Message'))
        d.setMinimumSize(610, 290)

        layout = QGridLayout(d)

        message_e = QTextEdit()
        layout.addWidget(QLabel(_('Message')), 1, 0)
        layout.addWidget(message_e, 1, 1)
        layout.setRowStretch(2,3)

        address_e = QLineEdit()
        address_e.setText(address.to_ui_string() if address else '')
        layout.addWidget(QLabel(_('Address')), 2, 0)
        layout.addWidget(address_e, 2, 1)

        signature_e = QTextEdit()
        layout.addWidget(QLabel(_('Signature')), 3, 0)
        layout.addWidget(signature_e, 3, 1)
        layout.setRowStretch(3,1)

        hbox = QHBoxLayout()

        b = QPushButton(_("Sign"))
        b.clicked.connect(lambda: self.do_sign(address_e, message_e, signature_e))
        hbox.addWidget(b)

        b = QPushButton(_("Verify"))
        b.clicked.connect(lambda: self.do_verify(address_e, message_e, signature_e))
        hbox.addWidget(b)

        b = QPushButton(_("Close"))
        b.clicked.connect(d.accept)
        hbox.addWidget(b)
        layout.addLayout(hbox, 4, 1)
        d.exec_()

    @protected
    def do_decrypt(self, message_e, pubkey_e, encrypted_e, password):
        if self.wallet.is_watching_only():
            self.show_message(_('This is a watching-only wallet.'))
            return
        cyphertext = encrypted_e.toPlainText()
        task = partial(self.wallet.decrypt_message, pubkey_e.text(), cyphertext, password)
        self.wallet.thread.add(task, on_success=lambda text: message_e.setText(text.decode('utf-8')))

    def do_encrypt(self, message_e, pubkey_e, encrypted_e):
        message = message_e.toPlainText()
        message = message.encode('utf-8')
        try:
            encrypted = bitcoin.encrypt_message(message, pubkey_e.text())
            encrypted_e.setText(encrypted.decode('ascii'))
        except BaseException as e:
            traceback.print_exc(file=sys.stdout)
            self.show_warning(str(e))

    def encrypt_message(self, address=None):
        d = WindowModalDialog(self.top_level_window(), _('Encrypt/decrypt Message'))
        d.setMinimumSize(610, 490)

        layout = QGridLayout(d)

        message_e = QTextEdit()
        layout.addWidget(QLabel(_('Message')), 1, 0)
        layout.addWidget(message_e, 1, 1)
        layout.setRowStretch(2,3)

        pubkey_e = QLineEdit()
        if address:
            pubkey = self.wallet.get_public_key(address)
            if not isinstance(pubkey, str):
                pubkey = pubkey.to_ui_string()
            pubkey_e.setText(pubkey)
        layout.addWidget(QLabel(_('Public key')), 2, 0)
        layout.addWidget(pubkey_e, 2, 1)

        encrypted_e = QTextEdit()
        layout.addWidget(QLabel(_('Encrypted')), 3, 0)
        layout.addWidget(encrypted_e, 3, 1)
        layout.setRowStretch(3,1)

        hbox = QHBoxLayout()
        b = QPushButton(_("Encrypt"))
        b.clicked.connect(lambda: self.do_encrypt(message_e, pubkey_e, encrypted_e))
        hbox.addWidget(b)

        b = QPushButton(_("Decrypt"))
        b.clicked.connect(lambda: self.do_decrypt(message_e, pubkey_e, encrypted_e))
        hbox.addWidget(b)

        b = QPushButton(_("Close"))
        b.clicked.connect(d.accept)
        hbox.addWidget(b)

        layout.addLayout(hbox, 4, 1)
        d.exec_()

    def password_dialog(self, msg=None, parent=None):
        from .password_dialog import PasswordDialog
        parent = parent or self
        return PasswordDialog(parent, msg).run()

    def tx_from_text(self, txt):
        from electroncash.transaction import tx_from_str
        try:
            txt_tx = tx_from_str(txt)
            tx = Transaction(txt_tx)
            tx.deserialize()
            if self.wallet:
                my_coins = self.wallet.get_spendable_coins(None, self.config)
                my_outpoints = [vin['prevout_hash'] + ':' + str(vin['prevout_n']) for vin in my_coins]
                for i, txin in enumerate(tx.inputs()):
                    outpoint = txin['prevout_hash'] + ':' + str(txin['prevout_n'])
                    if outpoint in my_outpoints:
                        my_index = my_outpoints.index(outpoint)
                        tx._inputs[i]['value'] = my_coins[my_index]['value']
            return tx
        except:
            traceback.print_exc(file=sys.stdout)
            self.show_critical(_("Electron Cash was unable to parse your transaction"))
            return

    def read_tx_from_qrcode(self):
        from electroncash import qrscanner
        try:
            data = qrscanner.scan_barcode(self.config.get_video_device())
        except BaseException as e:
            self.show_error(str(e))
            return
        if not data:
            return
        # if the user scanned a bitcoincash URI
        if data.lower().startswith(networks.net.CASHADDR_PREFIX + ':'):
            self.pay_to_URI(data)
            return
        # else if the user scanned an offline signed tx
        data = bh2u(bitcoin.base_decode(data, length=None, base=43))
        tx = self.tx_from_text(data)
        if not tx:
            return
        self.show_transaction(tx)

    def read_tx_from_file(self):
        fileName = self.getOpenFileName(_("Select your transaction file"), "*.txn")
        if not fileName:
            return
        try:
            with open(fileName, "r") as f:
                file_content = f.read()
            file_content = file_content.strip()
            tx_file_dict = json.loads(str(file_content))
        except (ValueError, IOError, OSError, json.decoder.JSONDecodeError) as reason:
            self.show_critical(_("Electron Cash was unable to open your transaction file") + "\n" + str(reason), title=_("Unable to read file or no transaction found"))
            return
        tx = self.tx_from_text(file_content)
        return tx

    def do_process_from_text(self):
        from electroncash.transaction import SerializationError
        text = text_dialog(self.top_level_window(), _('Input raw transaction'), _("Transaction:"), _("Load transaction"))
        if not text:
            return
        try:
            tx = self.tx_from_text(text)
            if tx:
                self.show_transaction(tx)
        except SerializationError as e:
            self.show_critical(_("Electron Cash was unable to deserialize the transaction:") + "\n" + str(e))

    def do_process_from_file(self):
        from electroncash.transaction import SerializationError
        try:
            tx = self.read_tx_from_file()
            if tx:
                self.show_transaction(tx)
        except SerializationError as e:
            self.show_critical(_("Electron Cash was unable to deserialize the transaction:") + "\n" + str(e))

    def do_process_from_txid(self):
        if self.gui_object.warn_if_no_network(self):
            return
        from electroncash import transaction
        txid, ok = QInputDialog.getText(self, _('Lookup transaction'), _('Transaction ID') + ':')
        if ok and txid:
            ok, r = self.network.get_raw_tx_for_txid(txid, timeout=10.0)
            if not ok:
                self.show_message(_("Error retrieving transaction") + ":\n" + r)
                return
            tx = transaction.Transaction(r)
            self.show_transaction(tx)

    @protected
    def export_privkeys_dialog(self, password):
        if self.wallet.is_watching_only():
            self.show_message(_("This is a watching-only wallet"))
            return

        if isinstance(self.wallet, Multisig_Wallet):
            self.show_message(_('WARNING: This is a multi-signature wallet.') + '\n' +
                              _('It can not be "backed up" by simply exporting these private keys.'))

        d = WindowModalDialog(self.top_level_window(), _('Private keys'))
        d.setMinimumSize(850, 300)
        vbox = QVBoxLayout(d)

        msg = "%s\n%s\n%s" % (_("WARNING: ALL your private keys are secret."),
                              _("Exposing a single private key can compromise your entire wallet!"),
                              _("In particular, DO NOT use 'redeem private key' services proposed by third parties."))
        vbox.addWidget(QLabel(msg))

        e = QTextEdit()
        e.setReadOnly(True)
        vbox.addWidget(e)

        defaultname = 'electron-cash-private-keys.csv'
        select_msg = _('Select file to export your private keys to')
        hbox, filename_e, csv_button = filename_field(self, self.config, defaultname, select_msg)
        vbox.addLayout(hbox)

        b = OkButton(d, _('Export'))
        b.setEnabled(False)
        vbox.addLayout(Buttons(CancelButton(d), b))

        private_keys = {}
        addresses = self.wallet.get_addresses()
        done = False
        cancelled = False
        def privkeys_thread():
            for addr in addresses:
                time.sleep(0.1)
                if done or cancelled:
                    break
                try:
                    privkey = self.wallet.export_private_key(addr, password)
                except InvalidPassword:
                    # See #921 -- possibly a corrupted wallet or other strangeness
                    privkey = 'INVALID_PASSWORD'
                private_keys[addr.to_ui_string()] = privkey
                self.computing_privkeys_signal.emit()
            if not cancelled:
                self.computing_privkeys_signal.disconnect()
                self.show_privkeys_signal.emit()

        def show_privkeys():
            s = "\n".join('{}\t{}'.format(addr, privkey)
                          for addr, privkey in private_keys.items())
            e.setText(s)
            b.setEnabled(True)
            self.show_privkeys_signal.disconnect()
            nonlocal done
            done = True

        def on_dialog_closed(*args):
            nonlocal done
            nonlocal cancelled
            if not done:
                cancelled = True
                self.computing_privkeys_signal.disconnect()
                self.show_privkeys_signal.disconnect()

        self.computing_privkeys_signal.connect(lambda: e.setText("Please wait... %d/%d"%(len(private_keys),len(addresses))))
        self.show_privkeys_signal.connect(show_privkeys)
        d.finished.connect(on_dialog_closed)
        threading.Thread(target=privkeys_thread).start()

        res = d.exec_()
        d.setParent(None) # for python GC
        if not res:
            done = True
            return

        filename = filename_e.text()
        if not filename:
            return

        try:
            self.do_export_privkeys(filename, private_keys, csv_button.isChecked())
        except (IOError, os.error) as reason:
            txt = "\n".join([
                _("Electron Cash was unable to produce a private key-export."),
                str(reason)
            ])
            self.show_critical(txt, title=_("Unable to create csv"))

        except Exception as e:
            self.show_message(str(e))
            return

        self.show_message(_("Private keys exported."))

    def do_export_privkeys(self, fileName, pklist, is_csv):
        with open(fileName, "w+") as f:
            if is_csv:
                transaction = csv.writer(f)
                transaction.writerow(["address", "private_key"])
                for addr, pk in pklist.items():
                    transaction.writerow(["%34s"%addr,pk])
            else:
                f.write(json.dumps(pklist, indent = 4))

    def do_import_labels(self):
        labelsFile = self.getOpenFileName(_("Open labels file"), "*.json")
        if not labelsFile: return
        try:
            with open(labelsFile, 'r') as f:
                data = f.read()
                data = json.loads(data)
            if type(data) is not dict or not len(data) or not all(type(v) is str and type(k) is str for k,v in data.items()):
                self.show_critical(_("The file you selected does not appear to contain labels."))
                return
            for key, value in data.items():
                self.wallet.set_label(key, value)
            self.show_message(_("Your labels were imported from") + " '%s'" % str(labelsFile))
        except (IOError, OSError, json.decoder.JSONDecodeError) as reason:
            self.show_critical(_("Electron Cash was unable to import your labels.") + "\n" + str(reason))
        self.address_list.update()
        self.history_list.update()
        self.utxo_list.update()
        self.history_updated_signal.emit() # inform things like address_dialog that there's a new history

    def do_export_labels(self):
        labels = self.wallet.labels
        try:
            fileName = self.getSaveFileName(_("Select file to save your labels"), 'electron-cash_labels.json', "*.json")
            if fileName:
                with open(fileName, 'w+') as f:
                    json.dump(labels, f, indent=4, sort_keys=True)
                self.show_message(_("Your labels were exported to") + " '%s'" % str(fileName))
        except (IOError, os.error) as reason:
            self.show_critical(_("Electron Cash was unable to export your labels.") + "\n" + str(reason))

    def export_history_dialog(self):
        d = WindowModalDialog(self.top_level_window(), _('Export History'))
        d.setMinimumSize(400, 200)
        vbox = QVBoxLayout(d)
        defaultname = os.path.expanduser('~/electron-cash-history.csv')
        select_msg = _('Select file to export your wallet transactions to')
        hbox, filename_e, csv_button = filename_field(self, self.config, defaultname, select_msg)
        vbox.addLayout(hbox)
        vbox.addStretch(1)
        hbox = Buttons(CancelButton(d), OkButton(d, _('Export')))
        vbox.addLayout(hbox)
        run_hook('export_history_dialog', self, hbox)
        self.update()
        res = d.exec_()
        d.setParent(None) # for python GC
        if not res:
            return
        filename = filename_e.text()
        if not filename:
            return
        try:
            self.do_export_history(self.wallet, filename, csv_button.isChecked())
        except (IOError, os.error) as reason:
            export_error_label = _("Electron Cash was unable to produce a transaction export.")
            self.show_critical(export_error_label + "\n" + str(reason), title=_("Unable to export history"))
            return
        self.show_message(_("Your wallet history has been successfully exported."))

    def plot_history_dialog(self):
        if plot_history is None:
            return
        wallet = self.wallet
        history = wallet.get_history()
        if len(history) > 0:
            plt = plot_history(self.wallet, history)
            plt.show()

    def do_export_history(self, wallet, fileName, is_csv):
        history = wallet.export_history(fx=self.fx)
        lines = []
        for item in history:
            if is_csv:
                lines.append([item['txid'], item.get('label', ''), item['confirmations'], item['value'], item['date']])
            else:
                lines.append(item)

        with open(fileName, "w+") as f:
            if is_csv:
                transaction = csv.writer(f, lineterminator='\n')
                transaction.writerow(["transaction_hash","label", "confirmations", "value", "timestamp"])
                for line in lines:
                    transaction.writerow(line)
            else:
                f.write(json.dumps(lines, indent=4))

    def sweep_key_dialog(self):
        addresses = self.wallet.get_unused_addresses()
        if not addresses:
            try:
                addresses = self.wallet.get_receiving_addresses()
            except AttributeError:
                addresses = self.wallet.get_addresses()
        if not addresses:
            self.show_warning(_('Wallet has no address to sweep to'))
            return

        d = WindowModalDialog(self.top_level_window(), title=_('Sweep private keys'))
        d.setMinimumSize(600, 300)

        vbox = QVBoxLayout(d)
        bip38_warn_label = QLabel(_("<b>ERROR: Electron Cash does not support import of passworded BIP38 private keys (private keys starting in 6P...).</b> Decrypt keys to WIF format (starting with 5, K, or L) in order to sweep."))
        bip38_warn_label.setWordWrap(True)
        bip38_warn_label.setHidden(True)
        vbox.addWidget(bip38_warn_label)
        vbox.addWidget(QLabel(_("Enter private keys:")))

        keys_e = ScanQRTextEdit(allow_multi=True)
        keys_e.setTabChangesFocus(True)
        vbox.addWidget(keys_e)

        h, addr_combo = address_combo(addresses)
        vbox.addLayout(h)

        vbox.addStretch(1)
        sweep_button = OkButton(d, _('Sweep'))
        vbox.addLayout(Buttons(CancelButton(d), sweep_button))

        def get_address_text():
            return addr_combo.currentText()

        def get_priv_keys():
            return keystore.get_private_keys(keys_e.toPlainText())


        def enable_sweep():
            try:
                sweepok = bool(get_address_text() and get_priv_keys())
                hasbip38 = False
            except ValueError as e:
                if e.args != ('bip38',):
                    raise
                sweepok = False
                hasbip38 = True
            sweep_button.setEnabled(sweepok)
            bip38_warn_label.setHidden(not hasbip38)

        keys_e.textChanged.connect(enable_sweep)
        enable_sweep()
        res = d.exec_()
        d.setParent(None)
        if not res:
            return

        try:
            self.do_clear()
            coins, keypairs = sweep_preparations(get_priv_keys(), self.network)
            self.tx_external_keypairs = keypairs
            self.payto_e.setText(get_address_text())
            self.spend_coins(coins)
            self.spend_max()
        except BaseException as e:
            self.show_message(str(e))
            return
        self.payto_e.setFrozen(True)
        self.amount_e.setFrozen(True)
        self.warn_if_watching_only()

    def _do_import(self, title, msg, func):
        text = text_dialog(self.top_level_window(), title, msg + ' :', _('Import'),
                           allow_multi=True)
        if not text:
            return
        bad = []
        good = []
        for key in str(text).split():
            try:
                addr = func(key)
                good.append(addr)
            except BaseException as e:
                bad.append(key)
                continue
        if good:
            self.show_message(_("The following addresses were added") + ':\n' + '\n'.join(good))
        if bad:
            self.show_critical(_("The following inputs could not be imported") + ':\n'+ '\n'.join(bad))
        self.address_list.update()
        self.history_list.update()
        self.history_updated_signal.emit() # inform things like address_dialog that there's a new history

    def import_addresses(self):
        if not self.wallet.can_import_address():
            return
        title, msg = _('Import addresses'), _("Enter addresses")
        def import_addr(addr):
            if self.wallet.import_address(Address.from_string(addr)):
                return addr
            return ''
        self._do_import(title, msg, import_addr)

    @protected
    def do_import_privkey(self, password):
        if not self.wallet.can_import_privkey():
            return
        title, msg = _('Import private keys'), _("Enter private keys")
        self._do_import(title, msg, lambda x: self.wallet.import_private_key(x, password))

    def update_fiat(self):
        b = self.fx and self.fx.is_enabled()
        self.fiat_send_e.setVisible(b)
        self.fiat_receive_e.setVisible(b)
        self.history_list.refresh_headers()
        self.history_list.update()
        self.history_updated_signal.emit() # inform things like address_dialog that there's a new history
        self.address_list.refresh_headers()
        self.address_list.update()
        self.update_status()

    def cashaddr_icon(self):
        if self.config.get('show_cashaddr', True):
            return QIcon(":icons/tab_converter.png")
        else:
            return QIcon(":icons/tab_converter_bw.png")

    def update_cashaddr_icon(self):
        self.addr_converter_button.setIcon(self.cashaddr_icon())

    def toggle_cashaddr_status_bar(self):
        self.toggle_cashaddr(not self.config.get('show_cashaddr', True))

    def toggle_cashaddr_settings(self, state):
        self.toggle_cashaddr(state == Qt.Checked)

    def toggle_cashaddr(self, on):
        self.config.set_key('show_cashaddr', on)
        Address.show_cashaddr(on)
        for window in self.gui_object.windows:
            window.cashaddr_toggled_signal.emit()

    def cashshuffle_plugin_if_loaded(self):
        return self.gui_object.plugins.get_internal_plugin("shuffle", force_load = False)

    def is_cashshuffle_enabled(self):
        plugin = self.cashshuffle_plugin_if_loaded()
        return bool(plugin and plugin.is_enabled() and plugin.window_has_cashshuffle(self))
    
    def cashshuffle_icon(self):
        if self.is_cashshuffle_enabled():
            if self._cash_shuffle_flag == 1:
                return QIcon(":icons/cashshuffle_on_error.png")
            else:
                return QIcon(":icons/cashshuffle_on.png")
        else:
            self._cash_shuffle_flag = 0
            return QIcon(":icons/cashshuffle_off.png")

    def update_cashshuffle_icon(self):
        self.cashshuffle_status_button.setIcon(self.cashshuffle_icon())
        loaded = bool(self.cashshuffle_plugin_if_loaded())
        en = self.is_cashshuffle_enabled()
        if self._cash_shuffle_flag == 0:
            self.cashshuffle_status_button.setStatusTip(_("CashShuffle ENABLED") if en else _("CashShuffle disabled"))
            self.cashshuffle_status_button.setToolTip(_("Toggle CashShuffle\nRight-click for context menu"))
            self.cashshuffle_toggle_action.setText(_("Enable CashShuffle") if not en else _("Disable CashShuffle"))
            self.cashshuffle_settings_action.setText(_("CashShuffle Settings..."))
        elif self._cash_shuffle_flag == 1: # Network server error
            self.cashshuffle_status_button.setStatusTip(_('CashShuffle Error: Could not connect to server'))
            self.cashshuffle_status_button.setToolTip(_('Right-click to select a different CashShuffle server'))
            self.cashshuffle_settings_action.setText(_("Resolve Server Problem..."))
        self.cashshuffle_settings_action.setVisible(en or loaded)

    def show_cashshuffle_settings(self):
        p = self.cashshuffle_plugin_if_loaded()
        if p:
            msg = None
            if self._cash_shuffle_flag == 1:
                # had error
                msg = _("There was a problem connecting to this server.\nPlease choose a different CashShuffle server.")
            p.settings_dialog(self, msg)

    def toggle_cashshuffle(self):
        if not self.is_wallet_cashshuffle_compatible():
            self.show_warning(_("This wallet type cannot be used with CashShuffle."), parent=self)
            return
        plugins = self.gui_object.plugins
        p0 = self.cashshuffle_plugin_if_loaded()
        p = p0 or plugins.enable_internal_plugin("shuffle")
        if not p:
            raise RuntimeError("Could not find CashShuffle plugin")
        enable_flag = not p.window_has_cashshuffle(self)
        self._cash_shuffle_flag = 0
        KillPopupLabel("CashShuffleError")
        if not p0:
            # plugin was not loaded -- so flag window as wanting cashshuffle and do init
            p.window_set_wants_cashshuffle(self, enable_flag)
            p.init_qt(self.gui_object)
        else:
            # plugin was already started -- just add the window to the plugin
            p.window_set_cashshuffle(self, enable_flag)
        self.update_cashshuffle_icon()
        self.statusBar().showMessage(self.cashshuffle_status_button.statusTip(), 3000)
        if enable_flag and self.config.get("show_utxo_tab") is None:
            self.toggle_tab(self.utxo_tab) # toggle utxo tab to 'on' if user never specified it should be off.



    def settings_dialog(self):
        self.need_restart = False
        d = WindowModalDialog(self.top_level_window(), _('Preferences'))
        vbox = QVBoxLayout()
        tabs = QTabWidget()
        gui_widgets = []
        fee_widgets = []
        tx_widgets = []
        id_widgets = []

        cashaddr_cb = QCheckBox(_('CashAddr address format'))
        cashaddr_cb.setChecked(Address.FMT_UI == Address.FMT_CASHADDR)
        cashaddr_cb.setToolTip(_("If unchecked, addresses are shown in legacy format"))
        cashaddr_cb.stateChanged.connect(self.toggle_cashaddr_settings)
        gui_widgets.append((cashaddr_cb, None))

        # language
        lang_help = _('Select which language is used in the GUI (after restart).')
        lang_label = HelpLabel(_('Language') + ':', lang_help)
        lang_combo = QComboBox()
        from electroncash.i18n import languages

        language_names = []
        language_keys = []
        for item in languages.items():
            language_keys.append(item[0])
            language_names.append(item[1])
        lang_combo.addItems(language_names)
        try:
            index = language_keys.index(self.config.get("language",''))
        except ValueError:
            index = 0
        lang_combo.setCurrentIndex(index)

        if not self.config.is_modifiable('language'):
            for w in [lang_combo, lang_label]:
                w.setEnabled(False)

        def on_lang(x):
            lang_request = language_keys[lang_combo.currentIndex()]
            if lang_request != self.config.get('language'):
                self.config.set_key("language", lang_request, True)
                self.need_restart = True
        lang_combo.currentIndexChanged.connect(on_lang)
        gui_widgets.append((lang_label, lang_combo))

        nz_help = _('Number of zeros displayed after the decimal point. For example, if this is set to 2, "1." will be displayed as "1.00"')
        nz_label = HelpLabel(_('Zeros after decimal point') + ':', nz_help)
        nz = QSpinBox()
        nz.setMinimum(0)
        nz.setMaximum(self.decimal_point)
        nz.setValue(self.num_zeros)
        if not self.config.is_modifiable('num_zeros'):
            for w in [nz, nz_label]: w.setEnabled(False)
        def on_nz():
            value = nz.value()
            if self.num_zeros != value:
                self.num_zeros = value
                self.config.set_key('num_zeros', value, True)
                self.history_list.update()
                self.history_updated_signal.emit() # inform things like address_dialog that there's a new history
                self.address_list.update()
        nz.valueChanged.connect(on_nz)
        gui_widgets.append((nz_label, nz))

        def on_customfee(x):
            amt = customfee_e.get_amount()
            m = int(amt * 1000.0) if amt is not None else None
            self.config.set_key('customfee', m)
            self.fee_slider.update()
            self.fee_slider_mogrifier()

        customfee_e = BTCSatsByteEdit()
        customfee_e.setAmount(self.config.custom_fee_rate() / 1000.0 if self.config.has_custom_fee_rate() else None)
        customfee_e.textChanged.connect(on_customfee)
        customfee_label = HelpLabel(_('Custom Fee Rate'), _('Custom Fee Rate in Satoshis per byte'))
        fee_widgets.append((customfee_label, customfee_e))

        feebox_cb = QCheckBox(_('Edit fees manually'))
        feebox_cb.setChecked(self.config.get('show_fee', False))
        feebox_cb.setToolTip(_("Show fee edit box in send tab."))
        def on_feebox(x):
            self.config.set_key('show_fee', x == Qt.Checked)
            self.fee_e.setVisible(bool(x))
        feebox_cb.stateChanged.connect(on_feebox)
        fee_widgets.append((feebox_cb, None))

        msg = _('OpenAlias record, used to receive coins and to sign payment requests.') + '\n\n'\
              + _('The following alias providers are available:') + '\n'\
              + '\n'.join(['https://cryptoname.co/', 'http://xmr.link']) + '\n\n'\
              + 'For more information, see http://openalias.org'
        alias_label = HelpLabel(_('OpenAlias') + ':', msg)
        alias = self.config.get('alias','')
        alias_e = QLineEdit(alias)
        def set_alias_color():
            if not self.config.get('alias'):
                alias_e.setStyleSheet("")
                return
            if self.alias_info:
                alias_addr, alias_name, validated = self.alias_info
                alias_e.setStyleSheet((ColorScheme.GREEN if validated else ColorScheme.RED).as_stylesheet(True))
            else:
                alias_e.setStyleSheet(ColorScheme.RED.as_stylesheet(True))
        def on_alias_edit():
            alias_e.setStyleSheet("")
            alias = str(alias_e.text())
            self.config.set_key('alias', alias, True)
            if alias:
                self.fetch_alias()
        set_alias_color()
        self.alias_received_signal.connect(set_alias_color)
        alias_e.editingFinished.connect(on_alias_edit)
        id_widgets.append((alias_label, alias_e))

        # SSL certificate
        msg = ' '.join([
            _('SSL certificate used to sign payment requests.'),
            _('Use setconfig to set ssl_chain and ssl_privkey.'),
        ])
        if self.config.get('ssl_privkey') or self.config.get('ssl_chain'):
            try:
                SSL_identity = paymentrequest.check_ssl_config(self.config)
                SSL_error = None
            except BaseException as e:
                SSL_identity = "error"
                SSL_error = str(e)
        else:
            SSL_identity = ""
            SSL_error = None
        SSL_id_label = HelpLabel(_('SSL certificate') + ':', msg)
        SSL_id_e = QLineEdit(SSL_identity)
        SSL_id_e.setStyleSheet((ColorScheme.RED if SSL_error else ColorScheme.GREEN).as_stylesheet(True) if SSL_identity else '')
        if SSL_error:
            SSL_id_e.setToolTip(SSL_error)
        SSL_id_e.setReadOnly(True)
        id_widgets.append((SSL_id_label, SSL_id_e))

        units = ['BCH', 'mBCH', 'cash']
        msg = _('Base unit of your wallet.')\
              + '\n1 BCH = 1,000 mBCH = 1,000,000 cash.\n' \
              + _(' These settings affects the fields in the Send tab')+' '
        unit_label = HelpLabel(_('Base unit') + ':', msg)
        unit_combo = QComboBox()
        unit_combo.addItems(units)
        unit_combo.setCurrentIndex(units.index(self.base_unit()))
        def on_unit(x, nz):
            unit_result = units[unit_combo.currentIndex()]
            if self.base_unit() == unit_result:
                return
            edits = self.amount_e, self.fee_e, self.receive_amount_e
            amounts = [edit.get_amount() for edit in edits]
            if unit_result == 'BCH':
                self.decimal_point = 8
            elif unit_result == 'mBCH':
                self.decimal_point = 5
            elif unit_result == 'cash':
                self.decimal_point = 2
            else:
                raise Exception('Unknown base unit')
            self.config.set_key('decimal_point', self.decimal_point, True)
            nz.setMaximum(self.decimal_point)
            self.history_list.update()
            self.history_updated_signal.emit() # inform things like address_dialog that there's a new history
            self.request_list.update()
            self.address_list.update()
            for edit, amount in zip(edits, amounts):
                edit.setAmount(amount)
            self.update_status()
        unit_combo.currentIndexChanged.connect(lambda x: on_unit(x, nz))
        gui_widgets.append((unit_label, unit_combo))

        block_explorers = web.BE_sorted_list()
        msg = _('Choose which online block explorer to use for functions that open a web browser')
        block_ex_label = HelpLabel(_('Online Block Explorer') + ':', msg)
        block_ex_combo = QComboBox()
        block_ex_combo.addItems(block_explorers)
        block_ex_combo.setCurrentIndex(block_ex_combo.findText(web.BE_from_config(self.config)))
        def on_be(x):
            be_result = block_explorers[block_ex_combo.currentIndex()]
            self.config.set_key('block_explorer', be_result, True)
        block_ex_combo.currentIndexChanged.connect(on_be)
        gui_widgets.append((block_ex_label, block_ex_combo))

        from electroncash import qrscanner
        system_cameras = qrscanner._find_system_cameras()
        qr_combo = QComboBox()
        qr_combo.addItem("Default","default")
        for camera, device in system_cameras.items():
            qr_combo.addItem(camera, device)
        #combo.addItem("Manually specify a device", config.get("video_device"))
        index = qr_combo.findData(self.config.get("video_device"))
        qr_combo.setCurrentIndex(index)
        msg = _("Install the zbar package to enable this.")
        qr_label = HelpLabel(_('Video Device') + ':', msg)
        qr_combo.setEnabled(qrscanner.libzbar is not None)
        on_video_device = lambda x: self.config.set_key("video_device", qr_combo.itemData(x), True)
        qr_combo.currentIndexChanged.connect(on_video_device)
        gui_widgets.append((qr_label, qr_combo))

        colortheme_combo = QComboBox()
        colortheme_combo.addItem(_('Light'), 'default')
        colortheme_combo.addItem(_('Dark'), 'dark')
        theme_name = self.config.get('qt_gui_color_theme', 'default')
        dark_theme_available = self.gui_object.is_dark_theme_available()
        if theme_name == 'dark' and not dark_theme_available:
            theme_name = 'default'
        index = colortheme_combo.findData(theme_name)
        if index < 0: index = 0
        colortheme_combo.setCurrentIndex(index)
        msg = ( _("Dark theme support requires the package 'QDarkStyle' (typically installed via the 'pip3' command on Unix & macOS).")
               if not dark_theme_available
               else '' )
        lbltxt = _('Color theme') + ':'
        colortheme_label = HelpLabel(lbltxt, msg) if msg else QLabel(lbltxt)
        def on_colortheme(x):
            item_data = colortheme_combo.itemData(x)
            if not dark_theme_available and item_data == 'dark':
                self.show_error(_("Dark theme is not available. Please install QDarkStyle to access this feature."))
                colortheme_combo.setCurrentIndex(0)
                return
            self.config.set_key('qt_gui_color_theme', item_data, True)
            if theme_name != item_data:
                self.need_restart = True
        colortheme_combo.currentIndexChanged.connect(on_colortheme)
        gui_widgets.append((colortheme_label, colortheme_combo))

        gui_widgets.append((None, None)) # spacer
        updatecheck_cb = QCheckBox(_("Automatically check for updates"))
        updatecheck_cb.setChecked(self.gui_object.has_auto_update_check())
        updatecheck_cb.setToolTip(_("Enable this option if you wish to be notified as soon as a new version of Electron Cash becomes available"))
        def on_set_updatecheck(v):
            self.gui_object.set_auto_update_check(v == Qt.Checked)
        updatecheck_cb.stateChanged.connect(on_set_updatecheck)
        gui_widgets.append((updatecheck_cb, None))


        usechange_cb = QCheckBox(_('Use change addresses'))
        usechange_cb.setChecked(self.wallet.use_change)
        def on_usechange(x):
            usechange_result = x == Qt.Checked
            if self.wallet.use_change != usechange_result:
                self.wallet.use_change = usechange_result
                self.wallet.storage.put('use_change', self.wallet.use_change)
                multiple_cb.setEnabled(self.wallet.use_change)
        usechange_cb.stateChanged.connect(on_usechange)
        usechange_cb.setToolTip(_('Using change addresses makes it more difficult for other people to track your transactions.'))
        tx_widgets.append((usechange_cb, None))

        def on_multiple(x):
            multiple = x == Qt.Checked
            if self.wallet.multiple_change != multiple:
                self.wallet.multiple_change = multiple
                self.wallet.storage.put('multiple_change', multiple)
        multiple_change = self.wallet.multiple_change
        multiple_cb = QCheckBox(_('Use multiple change addresses'))
        multiple_cb.setEnabled(self.wallet.use_change)
        multiple_cb.setToolTip('\n'.join([
            _('In some cases, use up to 3 change addresses in order to break '
              'up large coin amounts and obfuscate the recipient address.'),
            _('This may result in higher transactions fees.')
        ]))
        multiple_cb.setChecked(multiple_change)
        multiple_cb.stateChanged.connect(on_multiple)
        tx_widgets.append((multiple_cb, None))

        def fmt_docs(key, klass):
            lines = [ln.lstrip(" ") for ln in klass.__doc__.split("\n")]
            return '\n'.join([key, "", " ".join(lines)])

        def on_unconf(x):
            self.config.set_key('confirmed_only', bool(x))
        conf_only = self.config.get('confirmed_only', False)
        unconf_cb = QCheckBox(_('Spend only confirmed coins'))
        unconf_cb.setToolTip(_('Spend only confirmed inputs.'))
        unconf_cb.setChecked(conf_only)
        unconf_cb.stateChanged.connect(on_unconf)
        tx_widgets.append((unconf_cb, None))

        # Fiat Currency
        hist_checkbox = QCheckBox()
        fiat_address_checkbox = QCheckBox()
        ccy_combo = QComboBox()
        ex_combo = QComboBox()


        def on_opret(x):
            self.config.set_key('enable_opreturn', bool(x))
            if not x:
                self.message_opreturn_e.setText("")
                self.op_return_toolong = False
            self.message_opreturn_e.setHidden(not x)
            self.opreturn_rawhex_cb.setHidden(not x)
            self.opreturn_label.setHidden(not x)

        enable_opreturn = bool(self.config.get('enable_opreturn'))
        opret_cb = QCheckBox(_('Enable OP_RETURN output'))
        opret_cb.setToolTip(_('Enable posting messages with OP_RETURN.'))
        opret_cb.setChecked(enable_opreturn)
        opret_cb.stateChanged.connect(on_opret)
        tx_widgets.append((opret_cb,None))

        def update_currencies():
            if not self.fx: return
            currencies = sorted(self.fx.get_currencies(self.fx.get_history_config()))
            ccy_combo.clear()
            ccy_combo.addItems([_('None')] + currencies)
            if self.fx.is_enabled():
                ccy_combo.setCurrentIndex(ccy_combo.findText(self.fx.get_currency()))

        def update_history_cb():
            if not self.fx: return
            hist_checkbox.setChecked(self.fx.get_history_config())
            hist_checkbox.setEnabled(self.fx.is_enabled())

        def update_fiat_address_cb():
            if not self.fx: return
            fiat_address_checkbox.setChecked(self.fx.get_fiat_address_config())

        def update_exchanges():
            if not self.fx: return
            b = self.fx.is_enabled()
            ex_combo.setEnabled(b)
            if b:
                h = self.fx.get_history_config()
                c = self.fx.get_currency()
                exchanges = self.fx.get_exchanges_by_ccy(c, h)
            else:
                exchanges = self.fx.get_exchanges_by_ccy('USD', False)
            ex_combo.clear()
            ex_combo.addItems(sorted(exchanges))
            ex_combo.setCurrentIndex(ex_combo.findText(self.fx.config_exchange()))

        def on_currency(hh):
            if not self.fx: return
            b = bool(ccy_combo.currentIndex())
            ccy = str(ccy_combo.currentText()) if b else None
            self.fx.set_enabled(b)
            if b and ccy != self.fx.ccy:
                self.fx.set_currency(ccy)
            update_history_cb()
            update_exchanges()
            self.update_fiat()

        def on_exchange(idx):
            exchange = str(ex_combo.currentText())
            if self.fx and self.fx.is_enabled() and exchange and exchange != self.fx.exchange.name():
                self.fx.set_exchange(exchange)

        def on_history(checked):
            if not self.fx: return
            self.fx.set_history_config(checked)
            update_exchanges()
            self.history_list.refresh_headers()
            if self.fx.is_enabled() and checked:
                # reset timeout to get historical rates
                self.fx.timeout = 0

        def on_fiat_address(checked):
            if not self.fx: return
            self.fx.set_fiat_address_config(checked)
            self.address_list.refresh_headers()
            self.address_list.update()

        update_currencies()
        update_history_cb()
        update_fiat_address_cb()
        update_exchanges()
        ccy_combo.currentIndexChanged.connect(on_currency)
        hist_checkbox.stateChanged.connect(on_history)
        fiat_address_checkbox.stateChanged.connect(on_fiat_address)
        ex_combo.currentIndexChanged.connect(on_exchange)

        fiat_widgets = []
        fiat_widgets.append((QLabel(_('Fiat currency')), ccy_combo))
        fiat_widgets.append((QLabel(_('Show history rates')), hist_checkbox))
        fiat_widgets.append((QLabel(_('Show Fiat balance for addresses')), fiat_address_checkbox))
        fiat_widgets.append((QLabel(_('Source')), ex_combo))

        tabs_info = [
            (fee_widgets, _('Fees')),
            (tx_widgets, _('Transactions')),
            (gui_widgets, _('General')),
            (fiat_widgets, _('Fiat')),
            (id_widgets, _('Identity')),
        ]
        for widgets, name in tabs_info:
            tab = QWidget()
            grid = QGridLayout(tab)
            grid.setColumnStretch(0,1)
            for a,b in widgets:
                i = grid.rowCount()
                if b:
                    if a:
                        grid.addWidget(a, i, 0)
                    grid.addWidget(b, i, 1)
                else:
                    if a:
                        grid.addWidget(a, i, 0, 1, 2)
                    else:
                        grid.addItem(QSpacerItem(15, 15), i, 0, 1, 2)
            tabs.addTab(tab, name)

        vbox.addWidget(tabs)
        vbox.addStretch(1)
        vbox.addLayout(Buttons(CloseButton(d)))
        d.setLayout(vbox)

        # run the dialog
        d.exec_()
        d.setParent(None) # for Python GC

        if self.fx:
            self.fx.timeout = 0

        self.alias_received_signal.disconnect(set_alias_color)

        run_hook('close_settings_dialog')
        if self.need_restart:
            self.show_warning(_('Please restart Electron Cash to activate the new GUI settings'), title=_('Success'))


    def closeEvent(self, event):
        # It seems in some rare cases this closeEvent() is called twice
        if not self.cleaned_up:
            self.cleaned_up = True
            self.clean_up()
        event.accept()

    def is_alive(self): return bool(not getattr(self, 'cleaned_up', True) and getattr(self, 'wallet', None))

    def clean_up_connections(self):
        def disconnect_signals():
            for attr_name in dir(self):
                if attr_name.endswith("_signal"):
                    sig = getattr(self, attr_name)
                    if isinstance(sig, pyqtBoundSignal):
                        try: sig.disconnect()
                        except TypeError: pass # no connections
                elif attr_name.endswith("__RateLimiter"): # <--- NB: this needs to match the attribute name in util.py rate_limited decorator
                    rl_obj = getattr(self, attr_name)
                    if isinstance(rl_obj, RateLimiter):
                        rl_obj.kill_timer()
            try: self.disconnect()
            except TypeError: pass
        def disconnect_network_callbacks():
            if self.network:
                self.network.unregister_callback(self.on_network)
                self.network.unregister_callback(self.on_quotes)
                self.network.unregister_callback(self.on_history)
        # /
        disconnect_network_callbacks()
        disconnect_signals()

    def clean_up_children(self):
        # the menu bar and status bar hold references to self, so clear them to help GC this window
        if self.menuBar():
            self.menuBar().clear()  # Note we need to clear here rather than setParent(None) to avoid a crash bug. See #1167
        self.setStatusBar(None)
        # Reparent children to 'None' so python GC can clean them up sooner rather than later.
        # This also hopefully helps accelerate this window's GC.
        children = [c for c in self.children()
                    if (isinstance(c, (QWidget,QAction,QShortcut,TaskThread))
                        and not isinstance(c, (QStatusBar, QMenuBar, QFocusFrame)))]
        for c in children:
            try: c.disconnect()
            except TypeError: pass
            c.setParent(None)

    def clean_up(self):
        self.wallet.thread.stop()
        self.wallet.thread.wait() # Join the thread to make sure it's really dead.

        # We catch these errors with the understanding that there is no recovery at
        # this point, given user has likely performed an action we cannot recover
        # cleanly from.  So we attempt to exit as cleanly as possible.
        try:
            self.config.set_key("is_maximized", self.isMaximized())
            self.config.set_key("console-history", self.console.history[-50:], True)
        except (OSError, PermissionError) as e:
            self.print_error("unable to write to config (directory removed?)", e)

        if not self.isMaximized():
            try:
                g = self.geometry()
                self.wallet.storage.put("winpos-qt", [g.left(),g.top(),g.width(),g.height()])
            except (OSError, PermissionError) as e:
                self.print_error("unable to write to wallet storage (directory removed?)", e)

        # Should be no side-effects in this function relating to file access past this point.
        if self.qr_window:
            self.qr_window.close()
            self.qr_window = None # force GC sooner rather than later.
        self.close_wallet()


        try: self.gui_object.timer.timeout.disconnect(self.timer_actions)
        except TypeError: pass # defensive programming: this can happen if we got an exception before the timer action was connected

        self.gui_object.close_window(self) # implicitly runs the hook: on_close_window

        # At this point all plugins should have removed any references to this window.
        # Now, just to be paranoid, do some active destruction of signal/slot connections as well as
        # Removing child widgets forcefully to speed up Python's own GC of this window.
        self.clean_up_connections()
        self.clean_up_children()


    def internal_plugins_dialog(self):
        if self.internalpluginsdialog:
            # NB: reentrance here is possible due to the way the window menus work on MacOS.. so guard against it
            self.internalpluginsdialog.raise_()
            return
        d = WindowModalDialog(self.top_level_window(), _('Optional Features'))
        weakD = Weak.ref(d)

        gui_object = self.gui_object
        plugins = gui_object.plugins

        vbox = QVBoxLayout(d)

        # plugins
        scroll = QScrollArea()
        scroll.setEnabled(True)
        scroll.setWidgetResizable(True)
        scroll.setMinimumSize(400,250)
        vbox.addWidget(scroll)

        w = QWidget()
        scroll.setWidget(w)
        w.setMinimumHeight(plugins.get_internal_plugin_count() * 35)

        grid = QGridLayout()
        grid.setColumnStretch(0,1)
        weakGrid = Weak.ref(grid)
        w.setLayout(grid)

        settings_widgets = Weak.ValueDictionary()

        def enable_settings_widget(p, name, i):
            widget = settings_widgets.get(name)
            grid = weakGrid()
            d = weakD()
            if d and grid and not widget and p and p.requires_settings():
                widget = settings_widgets[name] = p.settings_widget(d)
                grid.addWidget(widget, i, 1)
            if widget:
                widget.setEnabled(bool(p and p.is_enabled()))
                if not p:
                    # Need to delete settings widget because keeping it around causes bugs as it points to a now-dead plugin instance
                    settings_widgets.pop(name)
                    widget.hide(); widget.setParent(None); widget.deleteLater(); widget = None

        def do_toggle(weakCb, name, i):
            cb = weakCb()
            if cb:
                p = plugins.toggle_internal_plugin(name)
                cb.setChecked(bool(p))
                enable_settings_widget(p, name, i)
                # All plugins get this whenever one is toggled.
                run_hook('init_qt', gui_object)

        for i, descr in enumerate(plugins.internal_plugin_metadata.values()):
            name = descr['__name__']
            p = plugins.get_internal_plugin(name)
            if descr.get('registers_keystore'):
                continue
            try:
                cb = QCheckBox(descr['fullname'])
                weakCb = Weak.ref(cb)
                plugin_is_loaded = p is not None
                cb_enabled = (not plugin_is_loaded and plugins.is_internal_plugin_available(name, self.wallet)
                              or plugin_is_loaded and p.can_user_disable())
                cb.setEnabled(cb_enabled)
                cb.setChecked(plugin_is_loaded and p.is_enabled())
                grid.addWidget(cb, i, 0)
                enable_settings_widget(p, name, i)
                cb.clicked.connect(partial(do_toggle, weakCb, name, i))
                msg = descr['description']
                if descr.get('requires'):
                    msg += '\n\n' + _('Requires') + ':\n' + '\n'.join(map(lambda x: x[1], descr.get('requires')))
                grid.addWidget(HelpButton(msg), i, 2)
            except Exception:
                self.print_msg("error: cannot display plugin", name)
                traceback.print_exc(file=sys.stdout)
        grid.setRowStretch(len(plugins.internal_plugin_metadata.values()), 1)
        vbox.addLayout(Buttons(CloseButton(d)))
        self.internalpluginsdialog = d
        d.exec_()
        self.internalpluginsdialog = None # Python GC please!

    def external_plugins_dialog(self):
        if self.externalpluginsdialog:
            # NB: reentrance here is possible due to the way the window menus work on MacOS.. so guard against it
            self.externalpluginsdialog.raise_()
            return
        from . import external_plugins_window
        d = external_plugins_window.ExternalPluginsDialog(self, _('Plugin Manager'))
        self.externalpluginsdialog = d
        d.exec_()
        self.externalpluginsdialog = None # allow python to GC

    def cpfp(self, parent_tx, new_tx):
        total_size = parent_tx.estimated_size() + new_tx.estimated_size()
        d = WindowModalDialog(self.top_level_window(), _('Child Pays for Parent'))
        vbox = QVBoxLayout(d)
        msg = (
            "A CPFP is a transaction that sends an unconfirmed output back to "
            "yourself, with a high fee. The goal is to have miners confirm "
            "the parent transaction in order to get the fee attached to the "
            "child transaction.")
        vbox.addWidget(WWLabel(_(msg)))
        msg2 = ("The proposed fee is computed using your "
            "fee/kB settings, applied to the total size of both child and "
            "parent transactions. After you broadcast a CPFP transaction, "
            "it is normal to see a new unconfirmed transaction in your history.")
        vbox.addWidget(WWLabel(_(msg2)))
        grid = QGridLayout()
        grid.addWidget(QLabel(_('Total size') + ':'), 0, 0)
        grid.addWidget(QLabel('%d bytes'% total_size), 0, 1)
        max_fee = new_tx.output_value()
        grid.addWidget(QLabel(_('Input amount') + ':'), 1, 0)
        grid.addWidget(QLabel(self.format_amount(max_fee) + ' ' + self.base_unit()), 1, 1)
        output_amount = QLabel('')
        grid.addWidget(QLabel(_('Output amount') + ':'), 2, 0)
        grid.addWidget(output_amount, 2, 1)
        fee_e = BTCAmountEdit(self.get_decimal_point)
        def f(x):
            a = max_fee - fee_e.get_amount()
            output_amount.setText((self.format_amount(a) + ' ' + self.base_unit()) if a else '')
        fee_e.textChanged.connect(f)
        fee = self.config.fee_per_kb() * total_size / 1000
        fee_e.setAmount(fee)
        grid.addWidget(QLabel(_('Fee' + ':')), 3, 0)
        grid.addWidget(fee_e, 3, 1)
        def on_rate(dyn, pos, fee_rate):
            fee = fee_rate * total_size / 1000
            fee = min(max_fee, fee)
            fee_e.setAmount(fee)
        fee_slider = FeeSlider(self, self.config, on_rate)
        fee_slider.update()
        grid.addWidget(fee_slider, 4, 1)
        vbox.addLayout(grid)
        vbox.addLayout(Buttons(CancelButton(d), OkButton(d)))
        result = d.exec_()
        d.setParent(None) # So Python can GC
        if not result:
            return
        fee = fee_e.get_amount()
        if fee > max_fee:
            self.show_error(_('Max fee exceeded'))
            return
        new_tx = self.wallet.cpfp(parent_tx, fee)
        if new_tx is None:
            self.show_error(_('CPFP no longer valid'))
            return
        self.show_transaction(new_tx)

<<<<<<< HEAD
    def is_wallet_cashshuffle_compatible(self):
        from electroncash.keystore import Hardware_KeyStore
        from electroncash.wallet import ImportedWalletBase, Multisig_Wallet
        if (self.wallet.is_watching_only()
            or isinstance(self.wallet, (Multisig_Wallet, ImportedWalletBase))
            or any([isinstance(k, Hardware_KeyStore) for k in self.wallet.get_keystores()])):
            # wallet is watching-only, multisig, or hardware so.. not compatible
            return False
        return True

    def do_cash_shuffle_reminder(self):
        if not self.wallet or not self.is_wallet_cashshuffle_compatible():
            return
        p = self.cashshuffle_plugin_if_loaded()
        cashshuffle_flag = self.wallet.storage.get("cashshuffle_enabled", False)
        enabled = cashshuffle_flag and p and p.is_enabled()
        noprompt = self.config.get('shuffle_noprompt2', False)
        if not enabled and not noprompt:
            d = WindowModalDialog(self.top_level_window(), title=_('Would you like to turn on CashShuffle?'))
            d.setMinimumSize(400, 200)
            vbox = QVBoxLayout(d)
            message = '''
            <img src=":icons/cash_shuffle5.png" align="left" width=150 />
            <br clear="left" />
            <big>{}</big>
            <p>{}</p>
            <p>{}</p>
            <p>{}</p>
            '''.format(_("CashShuffle is disabled for this wallet.") if not cashshuffle_flag else _("CashShuffle is disabled."),
                       _("If you enable it, Electron Cash will shuffle your coins for greater privacy. However, you will pay fractions of a penny per shuffle in transaction fees."),
                       _("Would you like to enable CashShuffle for this wallet?"),
                       _("(You can always toggle it later using the CashShuffle button)"))
            notice = QLabel(message)
            notice.setWordWrap(True)
            vbox.addWidget(notice)

            vbox.addStretch(1)
            sweep_button = OkButton(d, _('Enable CashShuffle'))
            vbox.addLayout(Buttons(CancelButton(d, _("Not now")), sweep_button))
            csnoprompt_cb = QCheckBox(_("Don't ask me again"));
            f = csnoprompt_cb.font(); f.setPointSize(8 if sys.platform.startswith('win') else 10); csnoprompt_cb.setFont(f)
            vbox.addWidget(csnoprompt_cb)
            if d.exec_():
                self.toggle_cashshuffle()
            if csnoprompt_cb.isChecked():
                self.config.set_key('shuffle_noprompt2', True)

    _restart_timer = None
    def restart_cashshuffle(self, msg = None):
        def ask_then_restart():
            self._restart_timer.deleteLater(); self._restart_timer = None
            self.raise_()
            if self.question("{}{}".format(msg + "\n\n" if msg else "", _("Restart the CashShuffle plugin now?"))):
                p = self.cashshuffle_plugin_if_loaded()
                if p:
                    p.restart_all()
                    self.notify(_("CashShuffle restarted"))
                else:
                    self.notify(_("CashShuffle could not be restarted"))
        if self._restart_timer:
            self._restart_timer.stop()
            self._restart_timer.deleteLater()
        self._restart_timer = QTimer(self); self._restart_timer.setSingleShot(True)
        self._restart_timer.timeout.connect(ask_then_restart)
        self._restart_timer.start(100)
        if self.internalpluginsdialog and self.internalpluginsdialog.isVisible():
            self.internalpluginsdialog.reject()

    _cash_shuffle_flag = 0
    def cashshuffle_set_flag(self, flag):
        flag = int(flag)
        changed = flag != self._cash_shuffle_flag
        if not changed:
            return
        if flag:
            def onClick():
                KillPopupLabel("CashShuffleError")
                self.show_cashshuffle_settings()
            ShowPopupLabel(name = "CashShuffleError",
                           text="<center><b>{}</b><br><small>{}</small></center>".format(_("Server Error"),_("Right-click to resolve")),
                           target=self.cashshuffle_status_button,
                           timeout=20000, onClick=onClick, onRightClick=onClick)
        else:
            KillPopupLabel("CashShuffleError")
        self.print_error("Cash Shuffle flag is now {}".format(flag))
        oldTip = self.cashshuffle_status_button.statusTip()
        self._cash_shuffle_flag = flag
        self.update_status()
        newTip = self.cashshuffle_status_button.statusTip()
        if newTip != oldTip:
            self.statusBar().showMessage(newTip, 7500)

    def cashshuffle_get_flag(self):
        return self._cash_shuffle_flag

=======
    def rebuild_history(self):
        if self.gui_object.warn_if_no_network(self):
            # Don't allow if offline mode.
            return
        msg = ' '.join([
            _('This feature is intended to allow you to rebuild a wallet if it has become corrupted.'),
            "\n\n"+_('Your entire transaction history will be downloaded again from the server and verified from the blockchain.'),
            _('Just to be safe, back up your wallet file first!'),
            "\n\n"+_("Rebuild this wallet's history now?")
        ])
        if self.question(msg, title=_("Rebuild Wallet History")):
            try:
                self.wallet.rebuild_history()
            except RuntimeError as e:
                self.show_error(str(e))
>>>>>>> a72b2a72

class TxUpdateMgr(QObject, PrintError):
    ''' Manages new transaction notifications and transaction verified
    notifications from the network thread. It collates them and sends them to
    the appropriate GUI controls in the main_window in an efficient manner. '''
    def __init__(self, main_window_parent):
        assert isinstance(main_window_parent, ElectrumWindow), "{} must be constructed with an ElectrumWindow as its parent.".format(__class__.__name__)
        super().__init__(main_window_parent)
        self.lock = threading.Lock()  # used to lock thread-shared attrs below
        # begin thread-shared attributes
        self.notif_q = []
        self.verif_q = []
        self.need_process_v, self.need_process_n = False, False
        # /end thread-shared attributes
        self.parent().history_updated_signal.connect(self.verifs_get_and_clear, Qt.DirectConnection)  # immediately clear verif_q on history update because it would be redundant to keep the verify queue around after a history list update
        self.parent().on_timer_signal.connect(self.do_check, Qt.DirectConnection)  # hook into main_window's timer_actions function

    def diagnostic_name(self):
        return self.parent().diagnostic_name() + "." + __class__.__name__

    def do_check(self):
        ''' Called from timer_actions in main_window to check if notifs or
        verifs need to update the GUI.
          - Checks the need_process_[v|n] flags
          - If either flag is set, call the @rate_limited process_verifs
            and/or process_notifs functions which update GUI parent in a
            rate-limited (collated) fashion (for decent GUI responsiveness). '''
        with self.lock:
            bV, bN = self.need_process_v, self.need_process_n
            self.need_process_v, self.need_process_n = False, False
        if bV: self.process_verifs()  # rate_limited call (1 per second)
        if bN: self.process_notifs()  # rate_limited call (1 per 15 seconds)

    def verifs_get_and_clear(self):
        ''' Clears the verif_q. This is called from the network
        thread for the 'verified2' event as well as from the below
        update_verifs (GUI thread), hence the lock. '''
        with self.lock:
            ret = self.verif_q
            self.verif_q = []
            self.need_process_v = False
            return ret

    def notifs_get_and_clear(self):
        with self.lock:
            ret = self.notif_q
            self.notif_q = []
            self.need_process_n = False
            return ret

    def verif_add(self, args):
        # args: [wallet, tx_hash, height, conf, timestamp]
        # filter out tx's not for this wallet
        if args[0] is getattr(self.parent(), 'wallet', None):  # parent().wallet is not always defined when starting up
            with self.lock:
                self.verif_q.append(args[1:])
                self.need_process_v = True

    def notif_add(self, args):
        tx, wallet = args
        # filter out tx's not for this wallet
        if wallet is getattr(self.parent(), 'wallet', None):  # parent().wallet is not always defined when starting up
            with self.lock:
                self.notif_q.append(tx)
                self.need_process_n = True

    @rate_limited(1.0, ts_after=True)
    def process_verifs(self):
        ''' Update history list with tx's from verifs_q, but limit the
        GUI update rate to once per second. '''
        items = self.verifs_get_and_clear()
        parent = self.parent()
        if items and parent and not parent.cleaned_up:
            parent.history_list.setUpdatesEnabled(False)
            n_updates = 0
            for item in items:
                did_update = parent.history_list.update_item(*item)
                n_updates += 1 if did_update else 0
            self.print_error("Updated {}/{} verified txs in GUI"
                             .format(n_updates, len(items)))
            parent.history_list.setUpdatesEnabled(True)
            parent.update_status()

    @rate_limited(15.0)
    def process_notifs(self):
        parent = self.parent()
        if parent and parent.network and parent.network.is_connected() and not parent.cleaned_up:
            n_ok = 0
            txns = self.notifs_get_and_clear()
            if txns:
                # Combine the transactions
                total_amount = 0
                for tx in txns:
                    if tx:
                        is_relevant, is_mine, v, fee = parent.wallet.get_wallet_delta(tx)
                        if v > 0 and is_relevant:
                            total_amount += v
                            n_ok += 1
                if n_ok:
                    self.print_error("Notifying GUI %d tx"%(n_ok))
                    if n_ok > 1:
                        parent.notify(_("{} new transactions received: Total amount received in the new transactions {}")
                                      .format(n_ok, parent.format_amount_and_units(total_amount)))
                    else:
                        parent.notify(_("New transaction received: {}").format(parent.format_amount_and_units(total_amount)))
<|MERGE_RESOLUTION|>--- conflicted
+++ resolved
@@ -3629,7 +3629,6 @@
             return
         self.show_transaction(new_tx)
 
-<<<<<<< HEAD
     def is_wallet_cashshuffle_compatible(self):
         from electroncash.keystore import Hardware_KeyStore
         from electroncash.wallet import ImportedWalletBase, Multisig_Wallet
@@ -3725,7 +3724,6 @@
     def cashshuffle_get_flag(self):
         return self._cash_shuffle_flag
 
-=======
     def rebuild_history(self):
         if self.gui_object.warn_if_no_network(self):
             # Don't allow if offline mode.
@@ -3741,7 +3739,6 @@
                 self.wallet.rebuild_history()
             except RuntimeError as e:
                 self.show_error(str(e))
->>>>>>> a72b2a72
 
 class TxUpdateMgr(QObject, PrintError):
     ''' Manages new transaction notifications and transaction verified
