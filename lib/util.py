--- conflicted
+++ resolved
@@ -344,37 +344,8 @@
         return "over %d years" % (round(distance_in_minutes / 525600))
 
 mainnet_block_explorers = {
-<<<<<<< HEAD
-     
     'Blockchair.com': ('https://blockchair.com/bitcoin-cash',
                         {'tx': 'transaction', 'addr': 'address'}),
-    
-=======
-    'Biteasy.com': ('https://www.biteasy.com/blockchain',
-                        {'tx': 'transactions', 'addr': 'addresses'}),
-    'Bitflyer.jp': ('https://chainflyer.bitflyer.jp',
-                        {'tx': 'Transaction', 'addr': 'Address'}),
-    'Blockchain.info': ('https://blockchain.info',
-                        {'tx': 'tx', 'addr': 'address'}),
-    'blockchainbdgpzk.onion': ('https://blockchainbdgpzk.onion',
-                        {'tx': 'tx', 'addr': 'address'}),
-    'Blockr.io': ('https://btc.blockr.io',
-                        {'tx': 'tx/info', 'addr': 'address/info'}),
-    'Blocktrail.com': ('https://www.blocktrail.com/BTC',
-                        {'tx': 'tx', 'addr': 'address'}),
-    'BTC.com': ('https://chain.btc.com',
-                        {'tx': 'tx', 'addr': 'address'}),
-    'Chain.so': ('https://www.chain.so',
-                        {'tx': 'tx/BTC', 'addr': 'address/BTC'}),
-    'Insight.is': ('https://insight.bitpay.com',
-                        {'tx': 'tx', 'addr': 'address'}),
-    'TradeBlock.com': ('https://tradeblock.com/blockchain',
-                        {'tx': 'tx', 'addr': 'address'}),
-    'BlockCypher.com': ('https://live.blockcypher.com/btc',
-                        {'tx': 'tx', 'addr': 'address'}),
-    'Blockchair.com': ('https://blockchair.com/bitcoin',
-                        {'tx': 'transaction', 'addr': 'address'}),
->>>>>>> 091e7b8d
     'system default': ('blockchain:',
                         {'tx': 'tx', 'addr': 'address'}),
 }
